--- conflicted
+++ resolved
@@ -72,13 +72,8 @@
     def __read_enum_metadata(self, column_schema):
         enums = column_schema["COLUMN_TYPE"]
         if self.type == FIELD_TYPE.ENUM:
-<<<<<<< HEAD
-            self.enum_values = [''] + enums.replace('enum(', '').\
-                replace(')', '').replace('\'', '').split(',')
-=======
             self.enum_values = [''] + enums.replace('enum(', '')\
                 .replace(')', '').replace('\'', '').split(',')
->>>>>>> 5e3e1df2
         else:
             self.set_values = enums.replace('set(', '')\
                 .replace(')', '').replace('\'', '').split(',')
