# -*- coding: utf-8 -*-
import os

import pymysql
import copy
import time
import sys
import io
if sys.version_info < (2, 7):
    import unittest2 as unittest
else:
    import unittest

from pymysqlreplication.tests import base
from pymysqlreplication import BinLogStreamReader
from pymysqlreplication.gtid import GtidSet, Gtid
from pymysqlreplication.event import *
from pymysqlreplication.exceptions import TableMetadataUnavailableError
from pymysqlreplication.constants.BINLOG import *
from pymysqlreplication.row_event import *
from pathlib import Path

<<<<<<< HEAD
__all__ = ["TestBasicBinLogStreamReader", "TestMultipleRowBinLogStreamReader", "TestCTLConnectionSettings", "TestGtidBinLogStreamReader", "TestRowsQueryLogEvents"]
=======
__all__ = ["TestBasicBinLogStreamReader", "TestMultipleRowBinLogStreamReader", "TestCTLConnectionSettings", "TestGtidBinLogStreamReader", "TestMariadbBinlogStreamReader", "TestStatementConnectionSetting"]
>>>>>>> 62a009cd


class TestBasicBinLogStreamReader(base.PyMySQLReplicationTestCase):
    def ignoredEvents(self):
        return [GtidEvent]

    def test_allowed_event_list(self):
<<<<<<< HEAD
        self.assertEqual(len(self.stream._allowed_event_list(None, None, False)), 17)
        self.assertEqual(len(self.stream._allowed_event_list(None, None, True)), 16)
        self.assertEqual(len(self.stream._allowed_event_list(None, [RotateEvent], False)), 16)
=======
        self.assertEqual(len(self.stream._allowed_event_list(None, None, False)), 19)
        self.assertEqual(len(self.stream._allowed_event_list(None, None, True)), 18)
        self.assertEqual(len(self.stream._allowed_event_list(None, [RotateEvent], False)), 18)
>>>>>>> 62a009cd
        self.assertEqual(len(self.stream._allowed_event_list([RotateEvent], None, False)), 1)

    def test_read_query_event(self):
        query = "CREATE TABLE test (id INT NOT NULL AUTO_INCREMENT, data VARCHAR (50) NOT NULL, PRIMARY KEY (id))"
        self.execute(query)

        event = self.stream.fetchone()
        self.assertEqual(event.position, 4)
        self.assertEqual(event.next_binlog, self.bin_log_basename() + ".000001")
        self.assertIsInstance(event, RotateEvent)

        self.assertIsInstance(self.stream.fetchone(), FormatDescriptionEvent)

        event = self.stream.fetchone()
        self.assertIsInstance(event, QueryEvent)
        self.assertEqual(event.query, query)

    def test_read_query_event_with_unicode(self):
        query = u"CREATE TABLE `testÈ` (id INT NOT NULL AUTO_INCREMENT, dataÈ VARCHAR (50) NOT NULL, PRIMARY KEY (id))"
        self.execute(query)

        event = self.stream.fetchone()
        self.assertEqual(event.position, 4)
        self.assertEqual(event.next_binlog, self.bin_log_basename() + ".000001")
        self.assertIsInstance(event, RotateEvent)

        self.assertIsInstance(self.stream.fetchone(), FormatDescriptionEvent)

        event = self.stream.fetchone()
        self.assertIsInstance(event, QueryEvent)
        self.assertEqual(event.query, query)


    def test_reading_rotate_event(self):
        query = "CREATE TABLE test_2 (id INT NOT NULL AUTO_INCREMENT, data VARCHAR (50) NOT NULL, PRIMARY KEY (id))"
        self.execute(query)

        self.assertIsInstance(self.stream.fetchone(), RotateEvent)
        self.stream.close()

        query = "CREATE TABLE test_3 (id INT NOT NULL AUTO_INCREMENT, data VARCHAR (50) NOT NULL, PRIMARY KEY (id))"
        self.execute(query)

        # Rotate event
        self.assertIsInstance(self.stream.fetchone(), RotateEvent)

    """ `test_load_query_event` needs statement-based binlog
    def test_load_query_event(self):
        # prepare csv
        with open("/tmp/test_load_query.csv", "w") as fp:
            fp.write("1,aaa\n2,bbb\n3,ccc\n4,ddd\n")

        query = "CREATE TABLE test (id INT NOT NULL AUTO_INCREMENT, data VARCHAR (50) NOT NULL, PRIMARY KEY (id))"
        self.execute(query)
        query = "LOAD DATA INFILE '/tmp/test_load_query.csv' INTO TABLE test \
                FIELDS TERMINATED BY ',' \
                ENCLOSED BY '\"' \
                LINES TERMINATED BY '\r\n'"
        self.execute(query)

        self.assertIsInstance(self.stream.fetchone(), RotateEvent)
        self.assertIsInstance(self.stream.fetchone(), FormatDescriptionEvent)
        # create table
        self.assertIsInstance(self.stream.fetchone(), QueryEvent)
        # begin
        self.assertIsInstance(self.stream.fetchone(), QueryEvent)

        self.assertIsInstance(self.stream.fetchone(), BeginLoadQueryEvent)
        self.assertIsInstance(self.stream.fetchone(), ExecuteLoadQueryEvent)

        self.assertIsInstance(self.stream.fetchone(), XidEvent)
    """

    def test_connection_stream_lost_event(self):
        self.stream.close()
        self.stream = BinLogStreamReader(
            self.database, server_id=1024, blocking=True,
            ignored_events=self.ignoredEvents())

        query = "CREATE TABLE test (id INT NOT NULL AUTO_INCREMENT, data VARCHAR (50) NOT NULL, PRIMARY KEY (id))"
        self.execute(query)
        query2 = "INSERT INTO test (data) VALUES('a')"
        for i in range(0, 10000):
            self.execute(query2)
        self.execute("COMMIT")

        self.assertIsInstance(self.stream.fetchone(), RotateEvent)
        self.assertIsInstance(self.stream.fetchone(), FormatDescriptionEvent)

        event = self.stream.fetchone()

        self.assertIsInstance(event, QueryEvent)
        self.assertEqual(event.query, query)

        self.conn_control.kill(self.stream._stream_connection.thread_id())
        for i in range(0, 10000):
            event = self.stream.fetchone()
            self.assertIsNotNone(event)

    def test_filtering_only_events(self):
        self.stream.close()
        self.stream = BinLogStreamReader(
            self.database, server_id=1024, only_events=[QueryEvent])
        query = "CREATE TABLE test (id INT NOT NULL AUTO_INCREMENT, data VARCHAR (50) NOT NULL, PRIMARY KEY (id))"
        self.execute(query)

        event = self.stream.fetchone()
        self.assertIsInstance(event, QueryEvent)
        self.assertEqual(event.query, query)

    def test_filtering_ignore_events(self):
        self.stream.close()
        self.stream = BinLogStreamReader(
            self.database, server_id=1024, ignored_events=[QueryEvent])
        query = "CREATE TABLE test (id INT NOT NULL AUTO_INCREMENT, data VARCHAR (50) NOT NULL, PRIMARY KEY (id))"
        self.execute(query)

        event = self.stream.fetchone()
        self.assertIsInstance(event, RotateEvent)

    def test_filtering_table_event_with_only_tables(self):
        self.stream.close()
        self.assertEqual(self.bin_log_format(), "ROW")
        self.stream = BinLogStreamReader(
            self.database,
            server_id=1024,
            only_events=[WriteRowsEvent],
            only_tables = ["test_2"]
        )

        query = "CREATE TABLE test_2 (id INT NOT NULL AUTO_INCREMENT, data VARCHAR (50) NOT NULL, PRIMARY KEY (id))"
        self.execute(query)
        query = "CREATE TABLE test_3 (id INT NOT NULL AUTO_INCREMENT, data VARCHAR (50) NOT NULL, PRIMARY KEY (id))"
        self.execute(query)

        self.execute("INSERT INTO test_2 (data) VALUES ('alpha')")
        self.execute("INSERT INTO test_3 (data) VALUES ('alpha')")
        self.execute("INSERT INTO test_2 (data) VALUES ('beta')")
        self.execute("COMMIT")
        event = self.stream.fetchone()
        self.assertEqual(event.table, "test_2")
        event = self.stream.fetchone()
        self.assertEqual(event.table, "test_2")

    def test_filtering_table_event_with_ignored_tables(self):
        self.stream.close()
        self.assertEqual(self.bin_log_format(), "ROW")
        self.stream = BinLogStreamReader(
            self.database,
            server_id=1024,
            only_events=[WriteRowsEvent],
            ignored_tables = ["test_2"]
        )

        query = "CREATE TABLE test_2 (id INT NOT NULL AUTO_INCREMENT, data VARCHAR (50) NOT NULL, PRIMARY KEY (id))"
        self.execute(query)
        query = "CREATE TABLE test_3 (id INT NOT NULL AUTO_INCREMENT, data VARCHAR (50) NOT NULL, PRIMARY KEY (id))"
        self.execute(query)

        self.execute("INSERT INTO test_2 (data) VALUES ('alpha')")
        self.execute("INSERT INTO test_3 (data) VALUES ('alpha')")
        self.execute("INSERT INTO test_2 (data) VALUES ('beta')")
        self.execute("COMMIT")
        event = self.stream.fetchone()
        self.assertEqual(event.table, "test_3")

    def test_filtering_table_event_with_only_tables_and_ignored_tables(self):
        self.stream.close()
        self.assertEqual(self.bin_log_format(), "ROW")
        self.stream = BinLogStreamReader(
            self.database,
            server_id=1024,
            only_events=[WriteRowsEvent],
            only_tables = ["test_2"],
            ignored_tables = ["test_3"]
        )

        query = "CREATE TABLE test_2 (id INT NOT NULL AUTO_INCREMENT, data VARCHAR (50) NOT NULL, PRIMARY KEY (id))"
        self.execute(query)
        query = "CREATE TABLE test_3 (id INT NOT NULL AUTO_INCREMENT, data VARCHAR (50) NOT NULL, PRIMARY KEY (id))"
        self.execute(query)

        self.execute("INSERT INTO test_2 (data) VALUES ('alpha')")
        self.execute("INSERT INTO test_3 (data) VALUES ('alpha')")
        self.execute("INSERT INTO test_2 (data) VALUES ('beta')")
        self.execute("COMMIT")
        event = self.stream.fetchone()
        self.assertEqual(event.table, "test_2")

    def test_write_row_event(self):
        query = "CREATE TABLE test (id INT NOT NULL AUTO_INCREMENT, data VARCHAR (50) NOT NULL, PRIMARY KEY (id))"
        self.execute(query)
        query = "INSERT INTO test (data) VALUES('Hello World')"
        self.execute(query)
        self.execute("COMMIT")

        self.assertIsInstance(self.stream.fetchone(), RotateEvent)
        self.assertIsInstance(self.stream.fetchone(), FormatDescriptionEvent)
        #QueryEvent for the Create Table
        self.assertIsInstance(self.stream.fetchone(), QueryEvent)
        #QueryEvent for the BEGIN
        self.assertIsInstance(self.stream.fetchone(), QueryEvent)

        self.assertIsInstance(self.stream.fetchone(), TableMapEvent)

        event = self.stream.fetchone()
        if self.isMySQL56AndMore():
            self.assertEqual(event.event_type, WRITE_ROWS_EVENT_V2)
        else:
            self.assertEqual(event.event_type, WRITE_ROWS_EVENT_V1)
        self.assertIsInstance(event, WriteRowsEvent)
        self.assertEqual(event.rows[0]["values"]["id"], 1)
        self.assertEqual(event.rows[0]["values"]["data"], "Hello World")
        self.assertEqual(event.schema, "pymysqlreplication_test")
        self.assertEqual(event.table, "test")
        self.assertEqual(event.columns[1].name, 'data')

    def test_delete_row_event(self):
        query = "CREATE TABLE test (id INT NOT NULL AUTO_INCREMENT, data VARCHAR (50) NOT NULL, PRIMARY KEY (id))"
        self.execute(query)
        query = "INSERT INTO test (data) VALUES('Hello World')"
        self.execute(query)

        self.resetBinLog()

        query = "DELETE FROM test WHERE id = 1"
        self.execute(query)
        self.execute("COMMIT")

        self.assertIsInstance(self.stream.fetchone(), RotateEvent)
        self.assertIsInstance(self.stream.fetchone(), FormatDescriptionEvent)

        #QueryEvent for the BEGIN
        self.assertIsInstance(self.stream.fetchone(), QueryEvent)

        self.assertIsInstance(self.stream.fetchone(), TableMapEvent)

        event = self.stream.fetchone()
        if self.isMySQL56AndMore():
            self.assertEqual(event.event_type, DELETE_ROWS_EVENT_V2)
        else:
            self.assertEqual(event.event_type, DELETE_ROWS_EVENT_V1)
        self.assertIsInstance(event, DeleteRowsEvent)
        self.assertEqual(event.rows[0]["values"]["id"], 1)
        self.assertEqual(event.rows[0]["values"]["data"], "Hello World")

    def test_update_row_event(self):
        query = "CREATE TABLE test (id INT NOT NULL AUTO_INCREMENT, data VARCHAR (50) NOT NULL, PRIMARY KEY (id))"
        self.execute(query)
        query = "INSERT INTO test (data) VALUES('Hello')"
        self.execute(query)

        self.resetBinLog()

        query = "UPDATE test SET data = 'World' WHERE id = 1"
        self.execute(query)
        self.execute("COMMIT")

        self.assertIsInstance(self.stream.fetchone(), RotateEvent)
        self.assertIsInstance(self.stream.fetchone(), FormatDescriptionEvent)

        #QueryEvent for the BEGIN
        self.assertIsInstance(self.stream.fetchone(), QueryEvent)

        self.assertIsInstance(self.stream.fetchone(), TableMapEvent)

        event = self.stream.fetchone()
        if self.isMySQL56AndMore():
            self.assertEqual(event.event_type, UPDATE_ROWS_EVENT_V2)
        else:
            self.assertEqual(event.event_type, UPDATE_ROWS_EVENT_V1)
        self.assertIsInstance(event, UpdateRowsEvent)
        self.assertEqual(event.rows[0]["before_values"]["id"], 1)
        self.assertEqual(event.rows[0]["before_values"]["data"], "Hello")
        self.assertEqual(event.rows[0]["after_values"]["id"], 1)
        self.assertEqual(event.rows[0]["after_values"]["data"], "World")

    def test_minimal_image_write_row_event(self):
        query = "CREATE TABLE test (id INT NOT NULL AUTO_INCREMENT, data VARCHAR (50) NOT NULL, PRIMARY KEY (id))"
        self.execute(query)
        query = "SET SESSION binlog_row_image = 'minimal'"
        self.execute(query)
        query = "INSERT INTO test (data) VALUES('Hello World')"
        self.execute(query)
        self.execute("COMMIT")

        self.assertIsInstance(self.stream.fetchone(), RotateEvent)
        self.assertIsInstance(self.stream.fetchone(), FormatDescriptionEvent)
        #QueryEvent for the Create Table
        self.assertIsInstance(self.stream.fetchone(), QueryEvent)
        #QueryEvent for the BEGIN
        self.assertIsInstance(self.stream.fetchone(), QueryEvent)

        self.assertIsInstance(self.stream.fetchone(), TableMapEvent)

        event = self.stream.fetchone()
        if self.isMySQL56AndMore():
            self.assertEqual(event.event_type, WRITE_ROWS_EVENT_V2)
        else:
            self.assertEqual(event.event_type, WRITE_ROWS_EVENT_V1)
        self.assertIsInstance(event, WriteRowsEvent)
        self.assertEqual(event.rows[0]["values"]["id"], 1)
        self.assertEqual(event.rows[0]["values"]["data"], "Hello World")
        self.assertEqual(event.schema, "pymysqlreplication_test")
        self.assertEqual(event.table, "test")
        self.assertEqual(event.columns[1].name, 'data')

    def test_minimal_image_delete_row_event(self):
        query = "CREATE TABLE test (id INT NOT NULL AUTO_INCREMENT, data VARCHAR (50) NOT NULL, PRIMARY KEY (id))"
        self.execute(query)
        query = "INSERT INTO test (data) VALUES('Hello World')"
        self.execute(query)
        query = "SET SESSION binlog_row_image = 'minimal'"
        self.execute(query)
        self.resetBinLog()

        query = "DELETE FROM test WHERE id = 1"
        self.execute(query)
        self.execute("COMMIT")

        self.assertIsInstance(self.stream.fetchone(), RotateEvent)
        self.assertIsInstance(self.stream.fetchone(), FormatDescriptionEvent)

        #QueryEvent for the BEGIN
        self.assertIsInstance(self.stream.fetchone(), QueryEvent)

        self.assertIsInstance(self.stream.fetchone(), TableMapEvent)

        event = self.stream.fetchone()
        if self.isMySQL56AndMore():
            self.assertEqual(event.event_type, DELETE_ROWS_EVENT_V2)
        else:
            self.assertEqual(event.event_type, DELETE_ROWS_EVENT_V1)
        self.assertIsInstance(event, DeleteRowsEvent)
        self.assertEqual(event.rows[0]["values"]["id"], 1)
        self.assertEqual(event.rows[0]["values"]["data"], None)

    def test_minimal_image_update_row_event(self):
        query = "CREATE TABLE test (id INT NOT NULL AUTO_INCREMENT, data VARCHAR (50) NOT NULL, PRIMARY KEY (id))"
        self.execute(query)
        query = "INSERT INTO test (data) VALUES('Hello')"
        self.execute(query)
        query = "SET SESSION binlog_row_image = 'minimal'"
        self.execute(query)
        self.resetBinLog()

        query = "UPDATE test SET data = 'World' WHERE id = 1"
        self.execute(query)
        self.execute("COMMIT")

        self.assertIsInstance(self.stream.fetchone(), RotateEvent)
        self.assertIsInstance(self.stream.fetchone(), FormatDescriptionEvent)

        #QueryEvent for the BEGIN
        self.assertIsInstance(self.stream.fetchone(), QueryEvent)

        self.assertIsInstance(self.stream.fetchone(), TableMapEvent)

        event = self.stream.fetchone()
        if self.isMySQL56AndMore():
            self.assertEqual(event.event_type, UPDATE_ROWS_EVENT_V2)
        else:
            self.assertEqual(event.event_type, UPDATE_ROWS_EVENT_V1)
        self.assertIsInstance(event, UpdateRowsEvent)
        self.assertEqual(event.rows[0]["before_values"]["id"], 1)
        self.assertEqual(event.rows[0]["before_values"]["data"], None)
        self.assertEqual(event.rows[0]["after_values"]["id"], None)
        self.assertEqual(event.rows[0]["after_values"]["data"], "World")

    def test_log_pos(self):
        query = "CREATE TABLE test (id INT NOT NULL AUTO_INCREMENT, data VARCHAR (50) NOT NULL, PRIMARY KEY (id))"
        self.execute(query)
        query = "INSERT INTO test (data) VALUES('Hello')"
        self.execute(query)
        self.execute("COMMIT")

        for i in range(6):
            self.stream.fetchone()
        # record position after insert
        log_file, log_pos = self.stream.log_file, self.stream.log_pos

        query = "UPDATE test SET data = 'World' WHERE id = 1"
        self.execute(query)
        self.execute("COMMIT")

        # resume stream from previous position
        if self.stream is not None:
            self.stream.close()
        self.stream = BinLogStreamReader(
            self.database,
            server_id=1024,
            resume_stream=True,
            log_file=log_file,
            log_pos=log_pos,
            ignored_events=self.ignoredEvents()
        )

        self.assertIsInstance(self.stream.fetchone(), RotateEvent)
        self.assertIsInstance(self.stream.fetchone(), FormatDescriptionEvent)
        self.assertIsInstance(self.stream.fetchone(), XidEvent)
        # QueryEvent for the BEGIN
        self.assertIsInstance(self.stream.fetchone(), QueryEvent)
        self.assertIsInstance(self.stream.fetchone(), TableMapEvent)
        self.assertIsInstance(self.stream.fetchone(), UpdateRowsEvent)
        self.assertIsInstance(self.stream.fetchone(), XidEvent)


    def test_log_pos_handles_disconnects(self):
        self.stream.close()
        self.stream = BinLogStreamReader(
            self.database,
            server_id=1024,
            resume_stream=False,
            only_events = [FormatDescriptionEvent, QueryEvent, TableMapEvent, WriteRowsEvent, XidEvent]
        )

        query = "CREATE TABLE test (id INT  PRIMARY KEY AUTO_INCREMENT, data VARCHAR (50) NOT NULL)"
        self.execute(query)
        query = "INSERT INTO test (data) VALUES('Hello')"
        self.execute(query)
        self.execute("COMMIT")

        self.assertIsInstance(self.stream.fetchone(), FormatDescriptionEvent)
        self.assertGreater(self.stream.log_pos, 0)
        self.assertIsInstance(self.stream.fetchone(), QueryEvent)

        self.assertIsInstance(self.stream.fetchone(), QueryEvent)
        self.assertIsInstance(self.stream.fetchone(), TableMapEvent)
        self.assertIsInstance(self.stream.fetchone(), WriteRowsEvent)

        self.assertIsInstance(self.stream.fetchone(), XidEvent)

        self.assertGreater(self.stream.log_pos, 0)

    def test_skip_to_timestamp(self):
        self.stream.close()
        query = "CREATE TABLE test_1 (id INT NOT NULL AUTO_INCREMENT, data VARCHAR (50) NOT NULL, PRIMARY KEY (id))"
        self.execute(query)
        time.sleep(1)
        query = "SELECT UNIX_TIMESTAMP();"
        timestamp = self.execute(query).fetchone()[0]
        query2 = "CREATE TABLE test_2 (id INT NOT NULL AUTO_INCREMENT, data VARCHAR (50) NOT NULL, PRIMARY KEY (id))"
        self.execute(query2)

        self.stream = BinLogStreamReader(
            self.database,
            server_id=1024,
            skip_to_timestamp=timestamp,
            ignored_events=self.ignoredEvents(),
            )
        event = self.stream.fetchone()
        self.assertIsInstance(event, QueryEvent)
        self.assertEqual(event.query, query2)

    def test_end_log_pos(self):
        """Test end_log_pos parameter for BinLogStreamReader

        MUST BE TESTED IN DEFAULT SYSTEM VARIABLES SETTING

        Raises:
            AssertionError: if null_bitmask isn't set as specified in 'bit_mask' variable
        """

        self.execute('CREATE TABLE test (id INT NOT NULL AUTO_INCREMENT, PRIMARY KEY(id))')
        self.execute('INSERT INTO test values (NULL)')
        self.execute('INSERT INTO test values (NULL)')
        self.execute('INSERT INTO test values (NULL)')
        self.execute('INSERT INTO test values (NULL)')
        self.execute('INSERT INTO test values (NULL)')
        self.execute('COMMIT')
        #import os
        #os._exit(1)

        binlog = self.execute("SHOW BINARY LOGS").fetchone()[0]

        self.stream.close()
        self.stream = BinLogStreamReader(
            self.database,
            server_id=1024,
            log_pos=0,
            log_file=binlog,
            end_log_pos=888)

        last_log_pos = 0
        last_event_type = 0
        for event in self.stream:
            last_log_pos = self.stream.log_pos
            last_event_type = event.event_type

        self.assertEqual(last_log_pos, 888)
        self.assertEqual(last_event_type, TABLE_MAP_EVENT)

class TestMultipleRowBinLogStreamReader(base.PyMySQLReplicationTestCase):
    def ignoredEvents(self):
        return [GtidEvent]

    def test_insert_multiple_row_event(self):
        query = "CREATE TABLE test (id INT NOT NULL AUTO_INCREMENT, data VARCHAR (50) NOT NULL, PRIMARY KEY (id))"
        self.execute(query)

        self.resetBinLog()

        query = "INSERT INTO test (data) VALUES('Hello'),('World')"
        self.execute(query)
        self.execute("COMMIT")

        self.assertIsInstance(self.stream.fetchone(), RotateEvent)
        self.assertIsInstance(self.stream.fetchone(), FormatDescriptionEvent)
        #QueryEvent for the BEGIN
        self.assertIsInstance(self.stream.fetchone(), QueryEvent)

        self.assertIsInstance(self.stream.fetchone(), TableMapEvent)

        event = self.stream.fetchone()
        if self.isMySQL56AndMore():
            self.assertEqual(event.event_type, WRITE_ROWS_EVENT_V2)
        else:
            self.assertEqual(event.event_type, WRITE_ROWS_EVENT_V1)
        self.assertIsInstance(event, WriteRowsEvent)
        self.assertEqual(len(event.rows), 2)
        self.assertEqual(event.rows[0]["values"]["id"], 1)
        self.assertEqual(event.rows[0]["values"]["data"], "Hello")

        self.assertEqual(event.rows[1]["values"]["id"], 2)
        self.assertEqual(event.rows[1]["values"]["data"], "World")

    def test_update_multiple_row_event(self):
        query = "CREATE TABLE test (id INT NOT NULL AUTO_INCREMENT, data VARCHAR (50) NOT NULL, PRIMARY KEY (id))"
        self.execute(query)
        query = "INSERT INTO test (data) VALUES('Hello')"
        self.execute(query)
        query = "INSERT INTO test (data) VALUES('World')"
        self.execute(query)

        self.resetBinLog()

        query = "UPDATE test SET data = 'Toto'"
        self.execute(query)
        self.execute("COMMIT")

        self.assertIsInstance(self.stream.fetchone(), RotateEvent)
        self.assertIsInstance(self.stream.fetchone(), FormatDescriptionEvent)
        #QueryEvent for the BEGIN
        self.assertIsInstance(self.stream.fetchone(), QueryEvent)

        self.assertIsInstance(self.stream.fetchone(), TableMapEvent)

        event = self.stream.fetchone()
        if self.isMySQL56AndMore():
            self.assertEqual(event.event_type, UPDATE_ROWS_EVENT_V2)
        else:
            self.assertEqual(event.event_type, UPDATE_ROWS_EVENT_V1)
        self.assertIsInstance(event, UpdateRowsEvent)
        self.assertEqual(len(event.rows), 2)
        self.assertEqual(event.rows[0]["before_values"]["id"], 1)
        self.assertEqual(event.rows[0]["before_values"]["data"], "Hello")
        self.assertEqual(event.rows[0]["after_values"]["id"], 1)
        self.assertEqual(event.rows[0]["after_values"]["data"], "Toto")

        self.assertEqual(event.rows[1]["before_values"]["id"], 2)
        self.assertEqual(event.rows[1]["before_values"]["data"], "World")
        self.assertEqual(event.rows[1]["after_values"]["id"], 2)
        self.assertEqual(event.rows[1]["after_values"]["data"], "Toto")

    def test_delete_multiple_row_event(self):
        query = "CREATE TABLE test (id INT NOT NULL AUTO_INCREMENT, data VARCHAR (50) NOT NULL, PRIMARY KEY (id))"
        self.execute(query)
        query = "INSERT INTO test (data) VALUES('Hello')"
        self.execute(query)
        query = "INSERT INTO test (data) VALUES('World')"
        self.execute(query)

        self.resetBinLog()

        query = "DELETE FROM test"
        self.execute(query)
        self.execute("COMMIT")

        self.assertIsInstance(self.stream.fetchone(), RotateEvent)
        self.assertIsInstance(self.stream.fetchone(), FormatDescriptionEvent)

        #QueryEvent for the BEGIN
        self.assertIsInstance(self.stream.fetchone(), QueryEvent)

        self.assertIsInstance(self.stream.fetchone(), TableMapEvent)

        event = self.stream.fetchone()
        if self.isMySQL56AndMore():
            self.assertEqual(event.event_type, DELETE_ROWS_EVENT_V2)
        else:
            self.assertEqual(event.event_type, DELETE_ROWS_EVENT_V1)
        self.assertIsInstance(event, DeleteRowsEvent)
        self.assertEqual(len(event.rows), 2)
        self.assertEqual(event.rows[0]["values"]["id"], 1)
        self.assertEqual(event.rows[0]["values"]["data"], "Hello")

        self.assertEqual(event.rows[1]["values"]["id"], 2)
        self.assertEqual(event.rows[1]["values"]["data"], "World")

    def test_drop_table(self):
        self.execute("CREATE TABLE test (id INTEGER(11))")
        self.execute("INSERT INTO test VALUES (1)")
        self.execute("DROP TABLE test")
        self.execute("COMMIT")

        #RotateEvent
        self.stream.fetchone()
        #FormatDescription
        self.stream.fetchone()
        #QueryEvent for the Create Table
        self.stream.fetchone()

        #QueryEvent for the BEGIN
        self.stream.fetchone()

        event = self.stream.fetchone()
        self.assertIsInstance(event, TableMapEvent)

        event = self.stream.fetchone()
        if self.isMySQL56AndMore():
            self.assertEqual(event.event_type, WRITE_ROWS_EVENT_V2)
        else:
            self.assertEqual(event.event_type, WRITE_ROWS_EVENT_V1)
        self.assertIsInstance(event, WriteRowsEvent)

        self.assertEqual([], event.rows)

    def test_drop_table_tablemetadata_unavailable(self):
        self.stream.close()
        self.execute("CREATE TABLE test (id INTEGER(11))")
        self.execute("INSERT INTO test VALUES (1)")
        self.execute("DROP TABLE test")
        self.execute("COMMIT")

        self.stream = BinLogStreamReader(
            self.database,
            server_id=1024,
            only_events=(WriteRowsEvent,),
            fail_on_table_metadata_unavailable=True
        )
        had_error = False
        try:
            event = self.stream.fetchone()
        except TableMetadataUnavailableError as e:
            had_error = True
            assert "test" in e.args[0]
        finally:
            self.resetBinLog()
            assert had_error

    def test_ignore_decode_errors(self):
        problematic_unicode_string = b'[{"text":"\xed\xa0\xbd \xed\xb1\x8d Some string"}]'
        self.stream.close()
        self.execute("CREATE TABLE test (data VARCHAR(50) CHARACTER SET utf8mb4)")
        self.execute_with_args("INSERT INTO test (data) VALUES (%s)", (problematic_unicode_string))
        self.execute("COMMIT")

        # Initialize with ignore_decode_errors=False
        self.stream = BinLogStreamReader(
            self.database,
            server_id=1024,
            only_events=(WriteRowsEvent,),
            ignore_decode_errors=False
        )
        event = self.stream.fetchone()
        event = self.stream.fetchone()
        with self.assertRaises(UnicodeError) as exception:
            event = self.stream.fetchone()
            data = event.rows[0]["values"]["data"]

        # Initialize with ignore_decode_errors=True
        self.stream = BinLogStreamReader(
            self.database,
            server_id=1024,
            only_events=(WriteRowsEvent,),
            ignore_decode_errors=True
        )
        self.stream.fetchone()
        self.stream.fetchone()
        event = self.stream.fetchone()
        data = event.rows[0]["values"]["data"]
        self.assertEqual(data, '[{"text":"  Some string"}]')

    def test_drop_column(self):
        self.stream.close()
        self.execute("CREATE TABLE test_drop_column (id INTEGER(11), data VARCHAR(50))")
        self.execute("INSERT INTO test_drop_column VALUES (1, 'A value')")
        self.execute("COMMIT")
        self.execute("ALTER TABLE test_drop_column DROP COLUMN data")
        self.execute("INSERT INTO test_drop_column VALUES (2)")
        self.execute("COMMIT")

        self.stream = BinLogStreamReader(
            self.database,
            server_id=1024,
            only_events=(WriteRowsEvent,)
            )
        try:
            self.stream.fetchone()  # insert with two values
            self.stream.fetchone()  # insert with one value
        except Exception as e:
            self.fail("raised unexpected exception: {exception}".format(exception=e))
        finally:
            self.resetBinLog()

    @unittest.expectedFailure
    def test_alter_column(self):
        self.stream.close()
        self.execute("CREATE TABLE test_alter_column (id INTEGER(11), data VARCHAR(50))")
        self.execute("INSERT INTO test_alter_column VALUES (1, 'A value')")
        self.execute("COMMIT")
        # this is a problem only when column is added in position other than at the end
        self.execute("ALTER TABLE test_alter_column ADD COLUMN another_data VARCHAR(50) AFTER id")
        self.execute("INSERT INTO test_alter_column VALUES (2, 'Another value', 'A value')")
        self.execute("COMMIT")

        self.stream = BinLogStreamReader(
            self.database,
            server_id=1024,
            only_events=(WriteRowsEvent,),
            )
        event = self.stream.fetchone()  # insert with two values
        # both of these asserts fail because of issue underlying proble described in issue #118
        # because it got table schema info after the alter table, it wrongly assumes the second
        # column of the first insert is 'another_data'
        # ER: {'id': 1, 'data': 'A value'}
        # AR: {'id': 1, 'another_data': 'A value'}
        self.assertIn("data", event.rows[0]["values"])
        self.assertNot("another_data", event.rows[0]["values"])
        self.assertEqual(event.rows[0]["values"]["data"], 'A value')
        self.stream.fetchone()  # insert with three values

class TestCTLConnectionSettings(base.PyMySQLReplicationTestCase):

    def setUp(self):
        super(TestCTLConnectionSettings, self).setUp()
        self.stream.close()
        ctl_db = copy.copy(self.database)
        ctl_db["db"] = None
        ctl_db["port"] = 3307
        if os.environ.get("MYSQL_5_7_CTL") is not None:
            ctl_db["host"] = os.environ.get("MYSQL_5_7_CTL")
        self.ctl_conn_control = pymysql.connect(**ctl_db)
        self.ctl_conn_control.cursor().execute("DROP DATABASE IF EXISTS pymysqlreplication_test")
        self.ctl_conn_control.cursor().execute("CREATE DATABASE pymysqlreplication_test")
        self.ctl_conn_control.close()
        ctl_db["db"] = "pymysqlreplication_test"
        self.ctl_conn_control = pymysql.connect(**ctl_db)
        self.stream = BinLogStreamReader(
            self.database,
            ctl_connection_settings=ctl_db,
            server_id=1024,
            only_events=(WriteRowsEvent,),
            fail_on_table_metadata_unavailable=True
        )

    def tearDown(self):
        super(TestCTLConnectionSettings, self).tearDown()
        self.ctl_conn_control.close()

    def test_separate_ctl_settings_table_metadata_unavailable(self):
        self.execute("CREATE TABLE test (id INTEGER(11))")
        self.execute("INSERT INTO test VALUES (1)")
        self.execute("COMMIT")

        had_error = False
        try:
            event = self.stream.fetchone()
        except TableMetadataUnavailableError as e:
            had_error = True
            assert "test" in e.args[0]
        finally:
            self.resetBinLog()
            assert had_error

    def test_separate_ctl_settings_no_error(self):
        self.execute("CREATE TABLE test (id INTEGER(11))")
        self.execute("INSERT INTO test VALUES (1)")
        self.execute("DROP TABLE test")
        self.execute("COMMIT")
        self.ctl_conn_control.cursor().execute("CREATE TABLE test (id INTEGER(11))")
        self.ctl_conn_control.cursor().execute("INSERT INTO test VALUES (1)")
        self.ctl_conn_control.cursor().execute("COMMIT")
        try:
            self.stream.fetchone()
        except Exception as e:
            self.fail("raised unexpected exception: {exception}".format(exception=e))
        finally:
            self.resetBinLog()

class TestGtidBinLogStreamReader(base.PyMySQLReplicationTestCase):
    def setUp(self):
        super(TestGtidBinLogStreamReader, self).setUp()
        if not self.supportsGTID:
            raise unittest.SkipTest("database does not support GTID, skipping GTID tests")

    def test_read_query_event(self):
        query = "CREATE TABLE test (id INT NOT NULL, data VARCHAR (50) NOT NULL, PRIMARY KEY (id))"
        self.execute(query)
        query = "SELECT @@global.gtid_executed;"
        gtid = self.execute(query).fetchone()[0]

        self.stream.close()
        self.stream = BinLogStreamReader(
            self.database, server_id=1024, blocking=True, auto_position=gtid,
            ignored_events=[HeartbeatLogEvent])

        self.assertIsInstance(self.stream.fetchone(), RotateEvent)
        self.assertIsInstance(self.stream.fetchone(), FormatDescriptionEvent)

        # Insert first event
        query = "BEGIN;"
        self.execute(query)
        query = "INSERT INTO test (id, data) VALUES(1, 'Hello');"
        self.execute(query)
        query = "COMMIT;"
        self.execute(query)

        firstevent = self.stream.fetchone()
        self.assertIsInstance(firstevent, GtidEvent)

        self.assertIsInstance(self.stream.fetchone(), QueryEvent)
        self.assertIsInstance(self.stream.fetchone(), TableMapEvent)
        self.assertIsInstance(self.stream.fetchone(), WriteRowsEvent)
        self.assertIsInstance(self.stream.fetchone(), XidEvent)

        # Insert second event
        query = "BEGIN;"
        self.execute(query)
        query = "INSERT INTO test (id, data) VALUES(2, 'Hello');"
        self.execute(query)
        query = "COMMIT;"
        self.execute(query)

        secondevent = self.stream.fetchone()
        self.assertIsInstance(secondevent, GtidEvent)

        self.assertIsInstance(self.stream.fetchone(), QueryEvent)
        self.assertIsInstance(self.stream.fetchone(), TableMapEvent)
        self.assertIsInstance(self.stream.fetchone(), WriteRowsEvent)
        self.assertIsInstance(self.stream.fetchone(), XidEvent)

        self.assertEqual(secondevent.gno, firstevent.gno + 1)

    def test_position_gtid(self):
        query = "CREATE TABLE test (id INT NOT NULL, data VARCHAR (50) NOT NULL, PRIMARY KEY (id))"
        self.execute(query)
        query = "BEGIN;"
        self.execute(query)
        query = "INSERT INTO test (id, data) VALUES(1, 'Hello');"
        self.execute(query)
        query = "COMMIT;"
        self.execute(query)

        query = "SELECT @@global.gtid_executed;"
        gtid = self.execute(query).fetchone()[0]

        query = "CREATE TABLE test2 (id INT NOT NULL, data VARCHAR (50) NOT NULL, PRIMARY KEY (id))"
        self.execute(query)

        self.stream.close()
        self.stream = BinLogStreamReader(
            self.database, server_id=1024, blocking=True, auto_position=gtid,
            ignored_events=[HeartbeatLogEvent])

        self.assertIsInstance(self.stream.fetchone(), RotateEvent)
        self.assertIsInstance(self.stream.fetchone(), FormatDescriptionEvent)
        self.assertIsInstance(self.stream.fetchone(), GtidEvent)
        event = self.stream.fetchone()

        self.assertEqual(event.query, 'CREATE TABLE test2 (id INT NOT NULL, data VARCHAR (50) NOT NULL, PRIMARY KEY (id))');


class TestGtidRepresentation(unittest.TestCase):
    def test_gtidset_representation(self):
        set_repr = '57b70f4e-20d3-11e5-a393-4a63946f7eac:1-56,' \
                   '4350f323-7565-4e59-8763-4b1b83a0ce0e:1-20'

        myset = GtidSet(set_repr)
        self.assertEqual(str(myset), set_repr)

    def test_gtidset_representation_newline(self):
        set_repr = '57b70f4e-20d3-11e5-a393-4a63946f7eac:1-56,' \
                   '4350f323-7565-4e59-8763-4b1b83a0ce0e:1-20'
        mysql_repr = '57b70f4e-20d3-11e5-a393-4a63946f7eac:1-56,\n' \
                   '4350f323-7565-4e59-8763-4b1b83a0ce0e:1-20'

        myset = GtidSet(mysql_repr)
        self.assertEqual(str(myset), set_repr)

    def test_gtidset_representation_payload(self):
        set_repr = '57b70f4e-20d3-11e5-a393-4a63946f7eac:1-56,' \
                   '4350f323-7565-4e59-8763-4b1b83a0ce0e:1-20'

        myset = GtidSet(set_repr)
        payload = myset.encode()
        parsedset = myset.decode(io.BytesIO(payload))

        self.assertEqual(str(myset), str(parsedset))

        set_repr = '57b70f4e-20d3-11e5-a393-4a63946f7eac:1,' \
                   '4350f323-7565-4e59-8763-4b1b83a0ce0e:1-20'

        myset = GtidSet(set_repr)
        payload = myset.encode()
        parsedset = myset.decode(io.BytesIO(payload))

        self.assertEqual(str(myset), str(parsedset))

class GtidTests(unittest.TestCase):
    def test_ordering(self):
        gtid = Gtid("57b70f4e-20d3-11e5-a393-4a63946f7eac:1-56")
        other = Gtid("57b70f4e-20d3-11e5-a393-4a63946f7eac:5-10")
        assert gtid.__lt__(other)
        assert gtid.__le__(other)
        assert other.__gt__(gtid)
        assert other.__ge__(gtid)
        gtid = Gtid("57b70f4e-20d3-11e5-a393-4a63946f7eac:1-56")
        other = Gtid("deadbeef-20d3-11e5-a393-4a63946f7eac:5-10")
        assert gtid.__lt__(other)
        assert gtid.__le__(other)
        assert other.__gt__(gtid)
        assert other.__ge__(gtid)

    def test_encode_decode(self):
        gtid = Gtid("57b70f4e-20d3-11e5-a393-4a63946f7eac:1-56")
        payload = gtid.encode()
        decoded = Gtid.decode(io.BytesIO(payload))
        assert str(gtid) == str(decoded)

    def test_add_interval(self):
        gtid = Gtid("57b70f4e-20d3-11e5-a393-4a63946f7eac:5-56")
        end = Gtid("57b70f4e-20d3-11e5-a393-4a63946f7eac:57-58")
        assert (gtid + end).intervals == [(5, 59)]

        start = Gtid("57b70f4e-20d3-11e5-a393-4a63946f7eac:1-2")
        assert (gtid + start).intervals == [(1, 3), (5, 57)]

        sparse = Gtid("57b70f4e-20d3-11e5-a393-4a63946f7eac:1-4:7-10")
        within = Gtid("57b70f4e-20d3-11e5-a393-4a63946f7eac:5-6")
        assert (sparse + within).intervals == [(1, 11)]

    def test_interval_non_merging(self):
        gtid = Gtid("57b70f4e-20d3-11e5-a393-4a63946f7eac:1-56")
        other = Gtid("57b70f4e-20d3-11e5-a393-4a63946f7eac:58-59")
        gtid = gtid + other
        self.assertEqual(str(gtid), "57b70f4e-20d3-11e5-a393-4a63946f7eac:1-56:58-59")

    def test_merging(self):
        gtid = Gtid("57b70f4e-20d3-11e5-a393-4a63946f7eac:1-56")
        other = Gtid("57b70f4e-20d3-11e5-a393-4a63946f7eac:57-59")
        gtid = gtid + other
        self.assertEqual(str(gtid), "57b70f4e-20d3-11e5-a393-4a63946f7eac:1-59")

    def test_sub_interval(self):
        gtid = Gtid("57b70f4e-20d3-11e5-a393-4a63946f7eac:1-56")
        start = Gtid("57b70f4e-20d3-11e5-a393-4a63946f7eac:1-5")
        assert (gtid - start).intervals == [(6, 57)]

        end = Gtid("57b70f4e-20d3-11e5-a393-4a63946f7eac:55-56")
        assert (gtid - end).intervals == [(1, 55)]

        within = Gtid("57b70f4e-20d3-11e5-a393-4a63946f7eac:25-26")
        assert (gtid - within).intervals == [(1, 25), (27, 57)]

    def test_parsing(self):
        with self.assertRaises(ValueError) as exc:
            gtid = Gtid("57b70f4e-20d3-11e5-a393-4a63946f7eac:1-5 57b70f4e-20d3-11e5-a393-4a63946f7eac:1-56")
            gtid = Gtid("NNNNNNNN-20d3-11e5-a393-4a63946f7eac:1-5")
            gtid = Gtid("-20d3-11e5-a393-4a63946f7eac:1-5")
            gtid = Gtid("-20d3-11e5-a393-4a63946f7eac:1-")
            gtid = Gtid("57b70f4e-20d3-11e5-a393-4a63946f7eac:A-1")
            gtid = Gtid("57b70f4e-20d3-11e5-a393-4a63946f7eac:-1")
            gtid = Gtid("57b70f4e-20d3-11e5-a393-4a63946f7eac:1-:1")
            gtid = Gtid("57b70f4e-20d3-11e5-a393-4a63946f7eac::1")

class TestMariadbBinlogStreamReader(base.PyMySQLReplicationMariaDbTestCase):
    
    def test_annotate_rows_event(self):
        query = "CREATE TABLE test (id INT NOT NULL AUTO_INCREMENT, data VARCHAR (50) NOT NULL, PRIMARY KEY (id))"
        self.execute(query)
        # Insert first event
        query = "BEGIN;"
        self.execute(query)
        insert_query = b"INSERT INTO test (id, data) VALUES(1, 'Hello')"
        self.execute(insert_query)
        query = "COMMIT;"
        self.execute(query)

        self.stream.close()
        self.stream = BinLogStreamReader(
            self.database, 
            server_id=1024, 
            blocking=False,
            only_events=[MariadbAnnotateRowsEvent],
            is_mariadb=True,
            annotate_rows_event=True,
            )
        
        event = self.stream.fetchone()
        #Check event type 160,MariadbAnnotateRowsEvent
        self.assertEqual(event.event_type,160)
        #Check self.sql_statement
        self.assertEqual(event.sql_statement,insert_query)
        self.assertIsInstance(event,MariadbAnnotateRowsEvent)
        
    def test_start_encryption_event(self):
        query = "CREATE TABLE test (id INT NOT NULL AUTO_INCREMENT, data VARCHAR (50) NOT NULL, PRIMARY KEY (id))"
        self.execute(query)
        query = "INSERT INTO test (data) VALUES('Hello World')"
        self.execute(query)
        self.execute("COMMIT")

        self.assertIsInstance(self.stream.fetchone(), RotateEvent)
        self.assertIsInstance(self.stream.fetchone(), FormatDescriptionEvent)

        start_encryption_event = self.stream.fetchone()
        self.assertIsInstance(start_encryption_event, MariadbStartEncryptionEvent)

        schema = start_encryption_event.schema
        key_version = start_encryption_event.key_version
        nonce = start_encryption_event.nonce

        from pathlib import Path

        encryption_key_file_path = Path(__file__).parent.parent.parent

        try:
            with open(f"{encryption_key_file_path}/.mariadb/no_encryption_key.key", "r") as key_file:
                first_line = key_file.readline()
                key_version_from_key_file = int(first_line.split(";")[0])
        except Exception as e:
            self.fail("raised unexpected exception: {exception}".format(exception=e))
        finally:
            self.resetBinLog()

        # schema is always 1
        self.assertEqual(schema, 1)
        self.assertEqual(key_version, key_version_from_key_file)
        self.assertEqual(type(nonce), bytes)
        self.assertEqual(len(nonce), 12)        
        
class TestStatementConnectionSetting(base.PyMySQLReplicationTestCase):
    def setUp(self):
        super(TestStatementConnectionSetting, self).setUp()
        self.stream.close()
        self.stream = BinLogStreamReader(
            self.database,
            server_id=1024,
            only_events=(RandEvent, QueryEvent),
            fail_on_table_metadata_unavailable=True
        )
        self.execute("SET @@binlog_format='STATEMENT'")

    def test_rand_event(self):
        self.execute("CREATE TABLE test (id INT NOT NULL AUTO_INCREMENT, data INT NOT NULL, PRIMARY KEY (id))")
        self.execute("INSERT INTO test (data) VALUES(RAND())")
        self.execute("COMMIT")

        self.assertEqual(self.bin_log_format(), "STATEMENT")
        self.assertIsInstance(self.stream.fetchone(), QueryEvent)
        self.assertIsInstance(self.stream.fetchone(), QueryEvent)

        expect_rand_event = self.stream.fetchone()
        self.assertIsInstance(expect_rand_event, RandEvent)
        self.assertEqual(type(expect_rand_event.seed1), int)
        self.assertEqual(type(expect_rand_event.seed2), int)

    def tearDown(self):
        self.execute("SET @@binlog_format='ROW'")
        self.assertEqual(self.bin_log_format(), "ROW")
        super(TestStatementConnectionSetting, self).tearDown()        


class TestRowsQueryLogEvents(base.PyMySQLReplicationTestCase):
    def setUp(self):
        super(TestRowsQueryLogEvents, self).setUp()
        self.execute("SET global binlog_rows_query_log_events=1")

    def tearDown(self):
        super(TestRowsQueryLogEvents, self).tearDown()
        self.execute("SET global binlog_rows_query_log_events=0")

    def test_rows_query_log_event(self):
        self.stream.close()
        self.stream = BinLogStreamReader(
            self.database,
            server_id=1024,
            only_events=[RowsQueryLogEvent],
        )
        self.execute("CREATE TABLE IF NOT EXISTS test (id INT AUTO_INCREMENT PRIMARY KEY, name VARCHAR(255))")
        self.execute("INSERT INTO test (name) VALUES ('Soul Lee')")
        self.execute("COMMIT")
        event = self.stream.fetchone()
        self.assertIsInstance(event, RowsQueryLogEvent)


if __name__ == "__main__":
    import unittest
    unittest.main()<|MERGE_RESOLUTION|>--- conflicted
+++ resolved
@@ -1,11 +1,12 @@
 # -*- coding: utf-8 -*-
+import copy
+import io
 import os
+import sys
+import time
 
 import pymysql
-import copy
-import time
-import sys
-import io
+
 if sys.version_info < (2, 7):
     import unittest2 as unittest
 else:
@@ -15,16 +16,10 @@
 from pymysqlreplication import BinLogStreamReader
 from pymysqlreplication.gtid import GtidSet, Gtid
 from pymysqlreplication.event import *
-from pymysqlreplication.exceptions import TableMetadataUnavailableError
 from pymysqlreplication.constants.BINLOG import *
 from pymysqlreplication.row_event import *
-from pathlib import Path
-
-<<<<<<< HEAD
-__all__ = ["TestBasicBinLogStreamReader", "TestMultipleRowBinLogStreamReader", "TestCTLConnectionSettings", "TestGtidBinLogStreamReader", "TestRowsQueryLogEvents"]
-=======
-__all__ = ["TestBasicBinLogStreamReader", "TestMultipleRowBinLogStreamReader", "TestCTLConnectionSettings", "TestGtidBinLogStreamReader", "TestMariadbBinlogStreamReader", "TestStatementConnectionSetting"]
->>>>>>> 62a009cd
+
+__all__ = ["TestBasicBinLogStreamReader", "TestMultipleRowBinLogStreamReader", "TestCTLConnectionSettings", "TestGtidBinLogStreamReader", "TestMariadbBinlogStreamReader", "TestStatementConnectionSetting", "TestRowsQueryLogEvents"]
 
 
 class TestBasicBinLogStreamReader(base.PyMySQLReplicationTestCase):
@@ -32,15 +27,9 @@
         return [GtidEvent]
 
     def test_allowed_event_list(self):
-<<<<<<< HEAD
         self.assertEqual(len(self.stream._allowed_event_list(None, None, False)), 17)
         self.assertEqual(len(self.stream._allowed_event_list(None, None, True)), 16)
         self.assertEqual(len(self.stream._allowed_event_list(None, [RotateEvent], False)), 16)
-=======
-        self.assertEqual(len(self.stream._allowed_event_list(None, None, False)), 19)
-        self.assertEqual(len(self.stream._allowed_event_list(None, None, True)), 18)
-        self.assertEqual(len(self.stream._allowed_event_list(None, [RotateEvent], False)), 18)
->>>>>>> 62a009cd
         self.assertEqual(len(self.stream._allowed_event_list([RotateEvent], None, False)), 1)
 
     def test_read_query_event(self):
@@ -532,6 +521,7 @@
 
         self.assertEqual(last_log_pos, 888)
         self.assertEqual(last_event_type, TABLE_MAP_EVENT)
+
 
 class TestMultipleRowBinLogStreamReader(base.PyMySQLReplicationTestCase):
     def ignoredEvents(self):
@@ -773,6 +763,7 @@
         self.assertEqual(event.rows[0]["values"]["data"], 'A value')
         self.stream.fetchone()  # insert with three values
 
+
 class TestCTLConnectionSettings(base.PyMySQLReplicationTestCase):
 
     def setUp(self):
@@ -831,6 +822,7 @@
         finally:
             self.resetBinLog()
 
+
 class TestGtidBinLogStreamReader(base.PyMySQLReplicationTestCase):
     def setUp(self):
         super(TestGtidBinLogStreamReader, self).setUp()
@@ -949,6 +941,7 @@
         parsedset = myset.decode(io.BytesIO(payload))
 
         self.assertEqual(str(myset), str(parsedset))
+
 
 class GtidTests(unittest.TestCase):
     def test_ordering(self):
@@ -1017,6 +1010,7 @@
             gtid = Gtid("57b70f4e-20d3-11e5-a393-4a63946f7eac:1-:1")
             gtid = Gtid("57b70f4e-20d3-11e5-a393-4a63946f7eac::1")
 
+
 class TestMariadbBinlogStreamReader(base.PyMySQLReplicationMariaDbTestCase):
     
     def test_annotate_rows_event(self):
@@ -1082,7 +1076,8 @@
         self.assertEqual(key_version, key_version_from_key_file)
         self.assertEqual(type(nonce), bytes)
         self.assertEqual(len(nonce), 12)        
-        
+
+
 class TestStatementConnectionSetting(base.PyMySQLReplicationTestCase):
     def setUp(self):
         super(TestStatementConnectionSetting, self).setUp()
@@ -1118,11 +1113,11 @@
 class TestRowsQueryLogEvents(base.PyMySQLReplicationTestCase):
     def setUp(self):
         super(TestRowsQueryLogEvents, self).setUp()
-        self.execute("SET global binlog_rows_query_log_events=1")
+        self.execute("SET SESSION binlog_rows_query_log_events=1")
 
     def tearDown(self):
         super(TestRowsQueryLogEvents, self).tearDown()
-        self.execute("SET global binlog_rows_query_log_events=0")
+        self.execute("SET SESSION binlog_rows_query_log_events=0")
 
     def test_rows_query_log_event(self):
         self.stream.close()
