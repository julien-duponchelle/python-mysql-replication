# -*- coding: utf-8 -*-
import copy
import io
import os
import sys
import time

import pymysql

if sys.version_info < (2, 7):
    import unittest2 as unittest
else:
    import unittest

from pymysqlreplication.tests import base
from pymysqlreplication import BinLogStreamReader
from pymysqlreplication.gtid import GtidSet, Gtid
from pymysqlreplication.event import *
from pymysqlreplication.constants.BINLOG import *
from pymysqlreplication.row_event import *
from pymysqlreplication.packet import BinLogPacketWrapper
from pymysql.protocol import MysqlPacket

__all__ = [
<<<<<<< HEAD
    "TestBasicBinLogStreamReader", "TestMultipleRowBinLogStreamReader", "TestCTLConnectionSettings",
    "TestGtidBinLogStreamReader", "TestMariadbBinlogStreamReader", "TestStatementConnectionSetting",
    "TestRowsQueryLogEvents", "TestOptionalMetaData"
=======
    "TestBasicBinLogStreamReader",
    "TestMultipleRowBinLogStreamReader",
    "TestCTLConnectionSettings",
    "TestGtidBinLogStreamReader",
    "TestMariadbBinlogStreamReader",
    "TestStatementConnectionSetting",
    "TestRowsQueryLogEvents",
>>>>>>> ed94c769
]


class TestBasicBinLogStreamReader(base.PyMySQLReplicationTestCase):
    def ignoredEvents(self):
        return [GtidEvent, PreviousGtidsEvent]

    def test_allowed_event_list(self):
        self.assertEqual(len(self.stream._allowed_event_list(None, None, False)), 24)
        self.assertEqual(len(self.stream._allowed_event_list(None, None, True)), 23)
        self.assertEqual(
            len(self.stream._allowed_event_list(None, [RotateEvent], False)), 23
        )
        self.assertEqual(
            len(self.stream._allowed_event_list([RotateEvent], None, False)), 1
        )

    def test_read_query_event(self):
        query = "CREATE TABLE test (id INT NOT NULL AUTO_INCREMENT, data VARCHAR (50) NOT NULL, PRIMARY KEY (id))"
        self.execute(query)

        event = self.stream.fetchone()
        self.assertEqual(event.position, 4)
        self.assertEqual(event.next_binlog, self.bin_log_basename() + ".000001")
        self.assertIsInstance(event, RotateEvent)

        self.assertIsInstance(self.stream.fetchone(), FormatDescriptionEvent)

        event = self.stream.fetchone()
        self.assertIsInstance(event, QueryEvent)
        self.assertEqual(event.query, query)

    def test_read_query_event_with_unicode(self):
        query = "CREATE TABLE `testÈ` (id INT NOT NULL AUTO_INCREMENT, dataÈ VARCHAR (50) NOT NULL, PRIMARY KEY (id))"
        self.execute(query)

        event = self.stream.fetchone()
        self.assertEqual(event.position, 4)
        self.assertEqual(event.next_binlog, self.bin_log_basename() + ".000001")
        self.assertIsInstance(event, RotateEvent)

        self.assertIsInstance(self.stream.fetchone(), FormatDescriptionEvent)

        event = self.stream.fetchone()
        self.assertIsInstance(event, QueryEvent)
        self.assertEqual(event.query, query)

    def test_reading_rotate_event(self):
        query = "CREATE TABLE test_2 (id INT NOT NULL AUTO_INCREMENT, data VARCHAR (50) NOT NULL, PRIMARY KEY (id))"
        self.execute(query)

        self.assertIsInstance(self.stream.fetchone(), RotateEvent)
        self.stream.close()

        query = "CREATE TABLE test_3 (id INT NOT NULL AUTO_INCREMENT, data VARCHAR (50) NOT NULL, PRIMARY KEY (id))"
        self.execute(query)

        # Rotate event
        self.assertIsInstance(self.stream.fetchone(), RotateEvent)

    """ `test_load_query_event` needs statement-based binlog
    def test_load_query_event(self):
        # prepare csv
        with open("/tmp/test_load_query.csv", "w") as fp:
            fp.write("1,aaa\n2,bbb\n3,ccc\n4,ddd\n")

        query = "CREATE TABLE test (id INT NOT NULL AUTO_INCREMENT, data VARCHAR (50) NOT NULL, PRIMARY KEY (id))"
        self.execute(query)
        query = "LOAD DATA INFILE '/tmp/test_load_query.csv' INTO TABLE test \
                FIELDS TERMINATED BY ',' \
                ENCLOSED BY '\"' \
                LINES TERMINATED BY '\r\n'"
        self.execute(query)

        self.assertIsInstance(self.stream.fetchone(), RotateEvent)
        self.assertIsInstance(self.stream.fetchone(), FormatDescriptionEvent)
        # create table
        self.assertIsInstance(self.stream.fetchone(), QueryEvent)
        # begin
        self.assertIsInstance(self.stream.fetchone(), QueryEvent)

        self.assertIsInstance(self.stream.fetchone(), BeginLoadQueryEvent)
        self.assertIsInstance(self.stream.fetchone(), ExecuteLoadQueryEvent)

        self.assertIsInstance(self.stream.fetchone(), XidEvent)
    """

    def test_connection_stream_lost_event(self):
        self.stream.close()
        self.stream = BinLogStreamReader(
            self.database,
            server_id=1024,
            blocking=True,
            ignored_events=self.ignoredEvents(),
        )

        query = "CREATE TABLE test (id INT NOT NULL AUTO_INCREMENT, data VARCHAR (50) NOT NULL, PRIMARY KEY (id))"
        self.execute(query)
        query2 = "INSERT INTO test (data) VALUES('a')"
        for i in range(0, 10000):
            self.execute(query2)
        self.execute("COMMIT")

        self.assertIsInstance(self.stream.fetchone(), RotateEvent)
        self.assertIsInstance(self.stream.fetchone(), FormatDescriptionEvent)

        event = self.stream.fetchone()

        self.assertIsInstance(event, QueryEvent)
        self.assertEqual(event.query, query)

        self.conn_control.kill(self.stream._stream_connection.thread_id())
        for i in range(0, 10000):
            event = self.stream.fetchone()
            self.assertIsNotNone(event)

    def test_filtering_only_events(self):
        self.stream.close()
        self.stream = BinLogStreamReader(
            self.database, server_id=1024, only_events=[QueryEvent]
        )
        query = "CREATE TABLE test (id INT NOT NULL AUTO_INCREMENT, data VARCHAR (50) NOT NULL, PRIMARY KEY (id))"
        self.execute(query)

        event = self.stream.fetchone()
        self.assertIsInstance(event, QueryEvent)
        self.assertEqual(event.query, query)

    def test_filtering_ignore_events(self):
        self.stream.close()
        self.stream = BinLogStreamReader(
            self.database, server_id=1024, ignored_events=[QueryEvent]
        )
        query = "CREATE TABLE test (id INT NOT NULL AUTO_INCREMENT, data VARCHAR (50) NOT NULL, PRIMARY KEY (id))"
        self.execute(query)

        event = self.stream.fetchone()
        self.assertIsInstance(event, RotateEvent)

    def test_filtering_table_event_with_only_tables(self):
        self.stream.close()
        self.assertEqual(self.bin_log_format(), "ROW")
        self.stream = BinLogStreamReader(
            self.database,
            server_id=1024,
            only_events=[WriteRowsEvent],
            only_tables=["test_2"],
        )

        query = "CREATE TABLE test_2 (id INT NOT NULL AUTO_INCREMENT, data VARCHAR (50) NOT NULL, PRIMARY KEY (id))"
        self.execute(query)
        query = "CREATE TABLE test_3 (id INT NOT NULL AUTO_INCREMENT, data VARCHAR (50) NOT NULL, PRIMARY KEY (id))"
        self.execute(query)

        self.execute("INSERT INTO test_2 (data) VALUES ('alpha')")
        self.execute("INSERT INTO test_3 (data) VALUES ('alpha')")
        self.execute("INSERT INTO test_2 (data) VALUES ('beta')")
        self.execute("COMMIT")
        event = self.stream.fetchone()
        self.assertEqual(event.table, "test_2")
        event = self.stream.fetchone()
        self.assertEqual(event.table, "test_2")

    def test_filtering_table_event_with_ignored_tables(self):
        self.stream.close()
        self.assertEqual(self.bin_log_format(), "ROW")
        self.stream = BinLogStreamReader(
            self.database,
            server_id=1024,
            only_events=[WriteRowsEvent],
            ignored_tables=["test_2"],
        )

        query = "CREATE TABLE test_2 (id INT NOT NULL AUTO_INCREMENT, data VARCHAR (50) NOT NULL, PRIMARY KEY (id))"
        self.execute(query)
        query = "CREATE TABLE test_3 (id INT NOT NULL AUTO_INCREMENT, data VARCHAR (50) NOT NULL, PRIMARY KEY (id))"
        self.execute(query)

        self.execute("INSERT INTO test_2 (data) VALUES ('alpha')")
        self.execute("INSERT INTO test_3 (data) VALUES ('alpha')")
        self.execute("INSERT INTO test_2 (data) VALUES ('beta')")
        self.execute("COMMIT")
        event = self.stream.fetchone()
        self.assertEqual(event.table, "test_3")

    def test_filtering_table_event_with_only_tables_and_ignored_tables(self):
        self.stream.close()
        self.assertEqual(self.bin_log_format(), "ROW")
        self.stream = BinLogStreamReader(
            self.database,
            server_id=1024,
            only_events=[WriteRowsEvent],
            only_tables=["test_2"],
            ignored_tables=["test_3"],
        )

        query = "CREATE TABLE test_2 (id INT NOT NULL AUTO_INCREMENT, data VARCHAR (50) NOT NULL, PRIMARY KEY (id))"
        self.execute(query)
        query = "CREATE TABLE test_3 (id INT NOT NULL AUTO_INCREMENT, data VARCHAR (50) NOT NULL, PRIMARY KEY (id))"
        self.execute(query)

        self.execute("INSERT INTO test_2 (data) VALUES ('alpha')")
        self.execute("INSERT INTO test_3 (data) VALUES ('alpha')")
        self.execute("INSERT INTO test_2 (data) VALUES ('beta')")
        self.execute("COMMIT")
        event = self.stream.fetchone()
        self.assertEqual(event.table, "test_2")

    def test_write_row_event(self):
        query = "CREATE TABLE test (id INT NOT NULL AUTO_INCREMENT, data VARCHAR (50) NOT NULL, PRIMARY KEY (id))"
        self.execute(query)
        query = "INSERT INTO test (data) VALUES('Hello World')"
        self.execute(query)
        self.execute("COMMIT")

        self.assertIsInstance(self.stream.fetchone(), RotateEvent)
        self.assertIsInstance(self.stream.fetchone(), FormatDescriptionEvent)
        # QueryEvent for the Create Table
        self.assertIsInstance(self.stream.fetchone(), QueryEvent)
        # QueryEvent for the BEGIN
        self.assertIsInstance(self.stream.fetchone(), QueryEvent)

        self.assertIsInstance(self.stream.fetchone(), TableMapEvent)

        event = self.stream.fetchone()
        if self.isMySQL56AndMore():
            self.assertEqual(event.event_type, WRITE_ROWS_EVENT_V2)
        else:
            self.assertEqual(event.event_type, WRITE_ROWS_EVENT_V1)
        self.assertIsInstance(event, WriteRowsEvent)
        self.assertEqual(event.rows[0]["values"]["id"], 1)
        self.assertEqual(event.rows[0]["values"]["data"], "Hello World")
        self.assertEqual(event.schema, "pymysqlreplication_test")
        self.assertEqual(event.table, "test")
        self.assertEqual(event.columns[1].name, "data")

    def test_delete_row_event(self):
        query = "CREATE TABLE test (id INT NOT NULL AUTO_INCREMENT, data VARCHAR (50) NOT NULL, PRIMARY KEY (id))"
        self.execute(query)
        query = "INSERT INTO test (data) VALUES('Hello World')"
        self.execute(query)

        self.resetBinLog()

        query = "DELETE FROM test WHERE id = 1"
        self.execute(query)
        self.execute("COMMIT")

        self.assertIsInstance(self.stream.fetchone(), RotateEvent)
        self.assertIsInstance(self.stream.fetchone(), FormatDescriptionEvent)

        # QueryEvent for the BEGIN
        self.assertIsInstance(self.stream.fetchone(), QueryEvent)

        self.assertIsInstance(self.stream.fetchone(), TableMapEvent)

        event = self.stream.fetchone()
        if self.isMySQL56AndMore():
            self.assertEqual(event.event_type, DELETE_ROWS_EVENT_V2)
        else:
            self.assertEqual(event.event_type, DELETE_ROWS_EVENT_V1)
        self.assertIsInstance(event, DeleteRowsEvent)
        self.assertEqual(event.rows[0]["values"]["id"], 1)
        self.assertEqual(event.rows[0]["values"]["data"], "Hello World")

    def test_update_row_event(self):
        query = "CREATE TABLE test (id INT NOT NULL AUTO_INCREMENT, data VARCHAR (50) NOT NULL, PRIMARY KEY (id))"
        self.execute(query)
        query = "INSERT INTO test (data) VALUES('Hello')"
        self.execute(query)

        self.resetBinLog()

        query = "UPDATE test SET data = 'World' WHERE id = 1"
        self.execute(query)
        self.execute("COMMIT")

        self.assertIsInstance(self.stream.fetchone(), RotateEvent)
        self.assertIsInstance(self.stream.fetchone(), FormatDescriptionEvent)

        # QueryEvent for the BEGIN
        self.assertIsInstance(self.stream.fetchone(), QueryEvent)

        self.assertIsInstance(self.stream.fetchone(), TableMapEvent)

        event = self.stream.fetchone()
        if self.isMySQL56AndMore():
            self.assertEqual(event.event_type, UPDATE_ROWS_EVENT_V2)
        else:
            self.assertEqual(event.event_type, UPDATE_ROWS_EVENT_V1)
        self.assertIsInstance(event, UpdateRowsEvent)
        self.assertEqual(event.rows[0]["before_values"]["id"], 1)
        self.assertEqual(event.rows[0]["before_values"]["data"], "Hello")
        self.assertEqual(event.rows[0]["after_values"]["id"], 1)
        self.assertEqual(event.rows[0]["after_values"]["data"], "World")

    def test_minimal_image_write_row_event(self):
        query = "CREATE TABLE test (id INT NOT NULL AUTO_INCREMENT, data VARCHAR (50) NOT NULL, PRIMARY KEY (id))"
        self.execute(query)
        query = "SET SESSION binlog_row_image = 'minimal'"
        self.execute(query)
        query = "INSERT INTO test (data) VALUES('Hello World')"
        self.execute(query)
        self.execute("COMMIT")

        self.assertIsInstance(self.stream.fetchone(), RotateEvent)
        self.assertIsInstance(self.stream.fetchone(), FormatDescriptionEvent)
        # QueryEvent for the Create Table
        self.assertIsInstance(self.stream.fetchone(), QueryEvent)
        # QueryEvent for the BEGIN
        self.assertIsInstance(self.stream.fetchone(), QueryEvent)

        self.assertIsInstance(self.stream.fetchone(), TableMapEvent)

        event = self.stream.fetchone()
        if self.isMySQL56AndMore():
            self.assertEqual(event.event_type, WRITE_ROWS_EVENT_V2)
        else:
            self.assertEqual(event.event_type, WRITE_ROWS_EVENT_V1)
        self.assertIsInstance(event, WriteRowsEvent)
        self.assertEqual(event.rows[0]["values"]["id"], 1)
        self.assertEqual(event.rows[0]["values"]["data"], "Hello World")
        self.assertEqual(event.schema, "pymysqlreplication_test")
        self.assertEqual(event.table, "test")
        self.assertEqual(event.columns[1].name, "data")

    def test_minimal_image_delete_row_event(self):
        query = "CREATE TABLE test (id INT NOT NULL AUTO_INCREMENT, data VARCHAR (50) NOT NULL, PRIMARY KEY (id))"
        self.execute(query)
        query = "INSERT INTO test (data) VALUES('Hello World')"
        self.execute(query)
        query = "SET SESSION binlog_row_image = 'minimal'"
        self.execute(query)
        self.resetBinLog()

        query = "DELETE FROM test WHERE id = 1"
        self.execute(query)
        self.execute("COMMIT")

        self.assertIsInstance(self.stream.fetchone(), RotateEvent)
        self.assertIsInstance(self.stream.fetchone(), FormatDescriptionEvent)

        # QueryEvent for the BEGIN
        self.assertIsInstance(self.stream.fetchone(), QueryEvent)

        self.assertIsInstance(self.stream.fetchone(), TableMapEvent)

        event = self.stream.fetchone()
        if self.isMySQL56AndMore():
            self.assertEqual(event.event_type, DELETE_ROWS_EVENT_V2)
        else:
            self.assertEqual(event.event_type, DELETE_ROWS_EVENT_V1)
        self.assertIsInstance(event, DeleteRowsEvent)
        self.assertEqual(event.rows[0]["values"]["id"], 1)
        self.assertEqual(event.rows[0]["values"]["data"], None)

    def test_minimal_image_update_row_event(self):
        query = "CREATE TABLE test (id INT NOT NULL AUTO_INCREMENT, data VARCHAR (50) NOT NULL, PRIMARY KEY (id))"
        self.execute(query)
        query = "INSERT INTO test (data) VALUES('Hello')"
        self.execute(query)
        query = "SET SESSION binlog_row_image = 'minimal'"
        self.execute(query)
        self.resetBinLog()

        query = "UPDATE test SET data = 'World' WHERE id = 1"
        self.execute(query)
        self.execute("COMMIT")

        self.assertIsInstance(self.stream.fetchone(), RotateEvent)
        self.assertIsInstance(self.stream.fetchone(), FormatDescriptionEvent)

        # QueryEvent for the BEGIN
        self.assertIsInstance(self.stream.fetchone(), QueryEvent)

        self.assertIsInstance(self.stream.fetchone(), TableMapEvent)

        event = self.stream.fetchone()
        if self.isMySQL56AndMore():
            self.assertEqual(event.event_type, UPDATE_ROWS_EVENT_V2)
        else:
            self.assertEqual(event.event_type, UPDATE_ROWS_EVENT_V1)
        self.assertIsInstance(event, UpdateRowsEvent)
        self.assertEqual(event.rows[0]["before_values"]["id"], 1)
        self.assertEqual(event.rows[0]["before_values"]["data"], None)
        self.assertEqual(event.rows[0]["after_values"]["id"], None)
        self.assertEqual(event.rows[0]["after_values"]["data"], "World")

    def test_log_pos(self):
        query = "CREATE TABLE test (id INT NOT NULL AUTO_INCREMENT, data VARCHAR (50) NOT NULL, PRIMARY KEY (id))"
        self.execute(query)
        query = "INSERT INTO test (data) VALUES('Hello')"
        self.execute(query)
        self.execute("COMMIT")

        for i in range(6):
            self.stream.fetchone()
        # record position after insert
        log_file, log_pos = self.stream.log_file, self.stream.log_pos

        query = "UPDATE test SET data = 'World' WHERE id = 1"
        self.execute(query)
        self.execute("COMMIT")

        # resume stream from previous position
        if self.stream is not None:
            self.stream.close()
        self.stream = BinLogStreamReader(
            self.database,
            server_id=1024,
            resume_stream=True,
            log_file=log_file,
            log_pos=log_pos,
            ignored_events=self.ignoredEvents(),
        )

        self.assertIsInstance(self.stream.fetchone(), RotateEvent)
        self.assertIsInstance(self.stream.fetchone(), FormatDescriptionEvent)
        self.assertIsInstance(self.stream.fetchone(), XidEvent)
        # QueryEvent for the BEGIN
        self.assertIsInstance(self.stream.fetchone(), QueryEvent)
        self.assertIsInstance(self.stream.fetchone(), TableMapEvent)
        self.assertIsInstance(self.stream.fetchone(), UpdateRowsEvent)
        self.assertIsInstance(self.stream.fetchone(), XidEvent)

    def test_log_pos_handles_disconnects(self):
        self.stream.close()
        self.stream = BinLogStreamReader(
            self.database,
            server_id=1024,
            resume_stream=False,
            only_events=[
                FormatDescriptionEvent,
                QueryEvent,
                TableMapEvent,
                WriteRowsEvent,
                XidEvent,
            ],
        )

        query = "CREATE TABLE test (id INT  PRIMARY KEY AUTO_INCREMENT, data VARCHAR (50) NOT NULL)"
        self.execute(query)
        query = "INSERT INTO test (data) VALUES('Hello')"
        self.execute(query)
        self.execute("COMMIT")

        self.assertIsInstance(self.stream.fetchone(), FormatDescriptionEvent)
        self.assertGreater(self.stream.log_pos, 0)
        self.assertIsInstance(self.stream.fetchone(), QueryEvent)

        self.assertIsInstance(self.stream.fetchone(), QueryEvent)
        self.assertIsInstance(self.stream.fetchone(), TableMapEvent)
        self.assertIsInstance(self.stream.fetchone(), WriteRowsEvent)

        self.assertIsInstance(self.stream.fetchone(), XidEvent)

        self.assertGreater(self.stream.log_pos, 0)

    def test_skip_to_timestamp(self):
        self.stream.close()
        query = "CREATE TABLE test_1 (id INT NOT NULL AUTO_INCREMENT, data VARCHAR (50) NOT NULL, PRIMARY KEY (id))"
        self.execute(query)
        time.sleep(1)
        query = "SELECT UNIX_TIMESTAMP();"
        timestamp = self.execute(query).fetchone()[0]
        query2 = "CREATE TABLE test_2 (id INT NOT NULL AUTO_INCREMENT, data VARCHAR (50) NOT NULL, PRIMARY KEY (id))"
        self.execute(query2)

        self.stream = BinLogStreamReader(
            self.database,
            server_id=1024,
            skip_to_timestamp=timestamp,
            ignored_events=self.ignoredEvents(),
        )
        event = self.stream.fetchone()
        self.assertIsInstance(event, QueryEvent)
        self.assertEqual(event.query, query2)

    def test_end_log_pos(self):
        """Test end_log_pos parameter for BinLogStreamReader

        MUST BE TESTED IN DEFAULT SYSTEM VARIABLES SETTING

        Raises:
            AssertionError: if null_bitmask isn't set as specified in 'bit_mask' variable
        """

        self.execute(
            "CREATE TABLE test (id INT NOT NULL AUTO_INCREMENT, PRIMARY KEY(id))"
        )
        self.execute("INSERT INTO test values (NULL)")
        self.execute("INSERT INTO test values (NULL)")
        self.execute("INSERT INTO test values (NULL)")
        self.execute("INSERT INTO test values (NULL)")
        self.execute("INSERT INTO test values (NULL)")
        self.execute("COMMIT")
        # import os
        # os._exit(1)

        binlog = self.execute("SHOW BINARY LOGS").fetchone()[0]

        self.stream.close()
        self.stream = BinLogStreamReader(
            self.database, server_id=1024, log_pos=0, log_file=binlog, end_log_pos=888
        )

        last_log_pos = 0
        last_event_type = 0
        for event in self.stream:
            last_log_pos = self.stream.log_pos
            last_event_type = event.event_type

        self.assertEqual(last_log_pos, 888)
        self.assertEqual(last_event_type, TABLE_MAP_EVENT)

    def test_event_validation(self):
        def create_binlog_packet_wrapper(pkt):
            return BinLogPacketWrapper(
                pkt,
                self.stream.table_map,
                self.stream._ctl_connection,
                self.stream.mysql_version,
                self.stream._BinLogStreamReader__use_checksum,
                self.stream._BinLogStreamReader__allowed_events_in_packet,
                self.stream._BinLogStreamReader__only_tables,
                self.stream._BinLogStreamReader__ignored_tables,
                self.stream._BinLogStreamReader__only_schemas,
                self.stream._BinLogStreamReader__ignored_schemas,
                self.stream._BinLogStreamReader__freeze_schema,
                self.stream._BinLogStreamReader__fail_on_table_metadata_unavailable,
                self.stream._BinLogStreamReader__ignore_decode_errors,
                self.stream._BinLogStreamReader__verify_checksum,
            )

        self.stream.close()
        self.stream = BinLogStreamReader(
            self.database, server_id=1024, blocking=False, verify_checksum=True
        )
        # For event data, refer to the official document example data of mariaDB.
        # https://mariadb.com/kb/en/query_event/#example-with-crc32
        correct_event_data = (
            # OK value
            b"\x00"
            # Header
            b"q\x17(Z\x02\x8c'\x00\x00U\x00\x00\x00\x01\t\x00\x00\x00\x00"
            # Content
            b"f\x01\x00\x00\x00\x00\x00\x00\x00\x00\x00\x1a\x00"
            b"\x00\x00\x00\x00\x00\x01\x00\x00\x00P\x00\x00"
            b"\x00\x00\x06\x03std\x04\x08\x00\x08\x00\x08\x00\x00"
            b"TRUNCATE TABLE test.t4"
            # CRC 32, 4 Bytes
            b"Ji\x9e\xed"
        )
        # Assume a bit flip occurred while data was being transmitted    q(1001000) -> U(0110111)
        modified_byte = b"U"
        wrong_event_data = (
            correct_event_data[:1] + modified_byte + correct_event_data[2:]
        )

        packet = MysqlPacket(correct_event_data, 0)
        wrong_packet = MysqlPacket(wrong_event_data, 0)
        self.stream.fetchone()  # for '_ctl_connection' parameter
        binlog_event = create_binlog_packet_wrapper(packet)
        wrong_event = create_binlog_packet_wrapper(wrong_packet)
        self.assertEqual(binlog_event.event._is_event_valid, True)
        self.assertNotEqual(wrong_event.event._is_event_valid, True)


class TestMultipleRowBinLogStreamReader(base.PyMySQLReplicationTestCase):
    def ignoredEvents(self):
        return [GtidEvent, PreviousGtidsEvent]

    def test_insert_multiple_row_event(self):
        query = "CREATE TABLE test (id INT NOT NULL AUTO_INCREMENT, data VARCHAR (50) NOT NULL, PRIMARY KEY (id))"
        self.execute(query)

        self.resetBinLog()

        query = "INSERT INTO test (data) VALUES('Hello'),('World')"
        self.execute(query)
        self.execute("COMMIT")

        self.assertIsInstance(self.stream.fetchone(), RotateEvent)
        self.assertIsInstance(self.stream.fetchone(), FormatDescriptionEvent)
        # QueryEvent for the BEGIN
        self.assertIsInstance(self.stream.fetchone(), QueryEvent)

        self.assertIsInstance(self.stream.fetchone(), TableMapEvent)

        event = self.stream.fetchone()
        if self.isMySQL56AndMore():
            self.assertEqual(event.event_type, WRITE_ROWS_EVENT_V2)
        else:
            self.assertEqual(event.event_type, WRITE_ROWS_EVENT_V1)
        self.assertIsInstance(event, WriteRowsEvent)
        self.assertEqual(len(event.rows), 2)
        self.assertEqual(event.rows[0]["values"]["id"], 1)
        self.assertEqual(event.rows[0]["values"]["data"], "Hello")

        self.assertEqual(event.rows[1]["values"]["id"], 2)
        self.assertEqual(event.rows[1]["values"]["data"], "World")

    def test_update_multiple_row_event(self):
        query = "CREATE TABLE test (id INT NOT NULL AUTO_INCREMENT, data VARCHAR (50) NOT NULL, PRIMARY KEY (id))"
        self.execute(query)
        query = "INSERT INTO test (data) VALUES('Hello')"
        self.execute(query)
        query = "INSERT INTO test (data) VALUES('World')"
        self.execute(query)

        self.resetBinLog()

        query = "UPDATE test SET data = 'Toto'"
        self.execute(query)
        self.execute("COMMIT")

        self.assertIsInstance(self.stream.fetchone(), RotateEvent)
        self.assertIsInstance(self.stream.fetchone(), FormatDescriptionEvent)
        # QueryEvent for the BEGIN
        self.assertIsInstance(self.stream.fetchone(), QueryEvent)

        self.assertIsInstance(self.stream.fetchone(), TableMapEvent)

        event = self.stream.fetchone()
        if self.isMySQL56AndMore():
            self.assertEqual(event.event_type, UPDATE_ROWS_EVENT_V2)
        else:
            self.assertEqual(event.event_type, UPDATE_ROWS_EVENT_V1)
        self.assertIsInstance(event, UpdateRowsEvent)
        self.assertEqual(len(event.rows), 2)
        self.assertEqual(event.rows[0]["before_values"]["id"], 1)
        self.assertEqual(event.rows[0]["before_values"]["data"], "Hello")
        self.assertEqual(event.rows[0]["after_values"]["id"], 1)
        self.assertEqual(event.rows[0]["after_values"]["data"], "Toto")

        self.assertEqual(event.rows[1]["before_values"]["id"], 2)
        self.assertEqual(event.rows[1]["before_values"]["data"], "World")
        self.assertEqual(event.rows[1]["after_values"]["id"], 2)
        self.assertEqual(event.rows[1]["after_values"]["data"], "Toto")

    def test_delete_multiple_row_event(self):
        query = "CREATE TABLE test (id INT NOT NULL AUTO_INCREMENT, data VARCHAR (50) NOT NULL, PRIMARY KEY (id))"
        self.execute(query)
        query = "INSERT INTO test (data) VALUES('Hello')"
        self.execute(query)
        query = "INSERT INTO test (data) VALUES('World')"
        self.execute(query)

        self.resetBinLog()

        query = "DELETE FROM test"
        self.execute(query)
        self.execute("COMMIT")

        self.assertIsInstance(self.stream.fetchone(), RotateEvent)
        self.assertIsInstance(self.stream.fetchone(), FormatDescriptionEvent)

        # QueryEvent for the BEGIN
        self.assertIsInstance(self.stream.fetchone(), QueryEvent)

        self.assertIsInstance(self.stream.fetchone(), TableMapEvent)

        event = self.stream.fetchone()
        if self.isMySQL56AndMore():
            self.assertEqual(event.event_type, DELETE_ROWS_EVENT_V2)
        else:
            self.assertEqual(event.event_type, DELETE_ROWS_EVENT_V1)
        self.assertIsInstance(event, DeleteRowsEvent)
        self.assertEqual(len(event.rows), 2)
        self.assertEqual(event.rows[0]["values"]["id"], 1)
        self.assertEqual(event.rows[0]["values"]["data"], "Hello")

        self.assertEqual(event.rows[1]["values"]["id"], 2)
        self.assertEqual(event.rows[1]["values"]["data"], "World")

    def test_drop_table(self):
        self.execute("CREATE TABLE test (id INTEGER(11))")
        self.execute("INSERT INTO test VALUES (1)")
        self.execute("DROP TABLE test")
        self.execute("COMMIT")

        # RotateEvent
        self.stream.fetchone()
        # FormatDescription
        self.stream.fetchone()
        # QueryEvent for the Create Table
        self.stream.fetchone()

        # QueryEvent for the BEGIN
        self.stream.fetchone()

        event = self.stream.fetchone()
        self.assertIsInstance(event, TableMapEvent)

        event = self.stream.fetchone()
        if self.isMySQL56AndMore():
            self.assertEqual(event.event_type, WRITE_ROWS_EVENT_V2)
        else:
            self.assertEqual(event.event_type, WRITE_ROWS_EVENT_V1)
        self.assertIsInstance(event, WriteRowsEvent)

        self.assertEqual([], event.rows)

    def test_drop_table_tablemetadata_unavailable(self):
        self.stream.close()
        self.execute("CREATE TABLE test (id INTEGER(11))")
        self.execute("INSERT INTO test VALUES (1)")
        self.execute("DROP TABLE test")
        self.execute("COMMIT")

        self.stream = BinLogStreamReader(
            self.database,
            server_id=1024,
            only_events=(WriteRowsEvent,),
            fail_on_table_metadata_unavailable=True,
        )
        had_error = False
        try:
            self.stream.fetchone()
        except TableMetadataUnavailableError as e:
            had_error = True
            assert "test" in e.args[0]
        finally:
            self.resetBinLog()
            assert had_error

    def test_ignore_decode_errors(self):
        problematic_unicode_string = (
            b'[{"text":"\xed\xa0\xbd \xed\xb1\x8d Some string"}]'
        )
        self.stream.close()
        self.execute("CREATE TABLE test (data VARCHAR(50) CHARACTER SET utf8mb4)")
        self.execute_with_args(
            "INSERT INTO test (data) VALUES (%s)", (problematic_unicode_string)
        )
        self.execute("COMMIT")

        # Initialize with ignore_decode_errors=False
        self.stream = BinLogStreamReader(
            self.database,
            server_id=1024,
            only_events=(WriteRowsEvent,),
            ignore_decode_errors=False,
        )
        event = self.stream.fetchone()
        event = self.stream.fetchone()
        with self.assertRaises(UnicodeError):
            event = self.stream.fetchone()
            data = event.rows[0]["values"]["data"]

        # Initialize with ignore_decode_errors=True
        self.stream = BinLogStreamReader(
            self.database,
            server_id=1024,
            only_events=(WriteRowsEvent,),
            ignore_decode_errors=True,
        )
        self.stream.fetchone()
        self.stream.fetchone()
        event = self.stream.fetchone()
        data = event.rows[0]["values"]["data"]
        self.assertEqual(data, '[{"text":"  Some string"}]')

    def test_drop_column(self):
        self.stream.close()
        self.execute("CREATE TABLE test_drop_column (id INTEGER(11), data VARCHAR(50))")
        self.execute("INSERT INTO test_drop_column VALUES (1, 'A value')")
        self.execute("COMMIT")
        self.execute("ALTER TABLE test_drop_column DROP COLUMN data")
        self.execute("INSERT INTO test_drop_column VALUES (2)")
        self.execute("COMMIT")

        self.stream = BinLogStreamReader(
            self.database, server_id=1024, only_events=(WriteRowsEvent,)
        )
        try:
            self.stream.fetchone()  # insert with two values
            self.stream.fetchone()  # insert with one value
        except Exception as e:
            self.fail("raised unexpected exception: {exception}".format(exception=e))
        finally:
            self.resetBinLog()

    @unittest.expectedFailure
    def test_alter_column(self):
        self.stream.close()
        self.execute(
            "CREATE TABLE test_alter_column (id INTEGER(11), data VARCHAR(50))"
        )
        self.execute("INSERT INTO test_alter_column VALUES (1, 'A value')")
        self.execute("COMMIT")
        # this is a problem only when column is added in position other than at the end
        self.execute(
            "ALTER TABLE test_alter_column ADD COLUMN another_data VARCHAR(50) AFTER id"
        )
        self.execute(
            "INSERT INTO test_alter_column VALUES (2, 'Another value', 'A value')"
        )
        self.execute("COMMIT")

        self.stream = BinLogStreamReader(
            self.database,
            server_id=1024,
            only_events=(WriteRowsEvent,),
        )
        event = self.stream.fetchone()  # insert with two values
        # both of these asserts fail because of issue underlying proble described in issue #118
        # because it got table schema info after the alter table, it wrongly assumes the second
        # column of the first insert is 'another_data'
        # ER: {'id': 1, 'data': 'A value'}
        # AR: {'id': 1, 'another_data': 'A value'}
        self.assertIn("data", event.rows[0]["values"])
        self.assertNot("another_data", event.rows[0]["values"])
        self.assertEqual(event.rows[0]["values"]["data"], "A value")
        self.stream.fetchone()  # insert with three values


class TestCTLConnectionSettings(base.PyMySQLReplicationTestCase):
    def setUp(self):
        super().setUp()
        self.stream.close()
        ctl_db = copy.copy(self.database)
        ctl_db["db"] = None
        ctl_db["port"] = int(os.environ.get("MYSQL_5_7_CTL_PORT") or 3307)
        ctl_db["host"] = os.environ.get("MYSQL_5_7_CTL") or "localhost"
        self.ctl_conn_control = pymysql.connect(**ctl_db)
        self.ctl_conn_control.cursor().execute(
            "DROP DATABASE IF EXISTS pymysqlreplication_test"
        )
        self.ctl_conn_control.cursor().execute(
            "CREATE DATABASE pymysqlreplication_test"
        )
        self.ctl_conn_control.close()
        ctl_db["db"] = "pymysqlreplication_test"
        self.ctl_conn_control = pymysql.connect(**ctl_db)
        self.stream = BinLogStreamReader(
            self.database,
            ctl_connection_settings=ctl_db,
            server_id=1024,
            only_events=(WriteRowsEvent,),
            fail_on_table_metadata_unavailable=True,
        )

    def tearDown(self):
        super().tearDown()
        self.ctl_conn_control.close()

    def test_separate_ctl_settings_table_metadata_unavailable(self):
        self.execute("CREATE TABLE test (id INTEGER(11))")
        self.execute("INSERT INTO test VALUES (1)")
        self.execute("COMMIT")

        had_error = False
        try:
            self.stream.fetchone()
        except TableMetadataUnavailableError as e:
            had_error = True
            assert "test" in e.args[0]
        finally:
            self.resetBinLog()
            assert had_error

    def test_separate_ctl_settings_no_error(self):
        self.execute("CREATE TABLE test (id INTEGER(11))")
        self.execute("INSERT INTO test VALUES (1)")
        self.execute("DROP TABLE test")
        self.execute("COMMIT")
        self.ctl_conn_control.cursor().execute("CREATE TABLE test (id INTEGER(11))")
        self.ctl_conn_control.cursor().execute("INSERT INTO test VALUES (1)")
        self.ctl_conn_control.cursor().execute("COMMIT")
        try:
            self.stream.fetchone()
        except Exception as e:
            self.fail("raised unexpected exception: {exception}".format(exception=e))
        finally:
            self.resetBinLog()


class TestGtidBinLogStreamReader(base.PyMySQLReplicationTestCase):
    def setUp(self):
        super().setUp()
        if not self.supportsGTID:
            raise unittest.SkipTest(
                "database does not support GTID, skipping GTID tests"
            )

    def test_read_query_event(self):
        query = "CREATE TABLE test (id INT NOT NULL, data VARCHAR (50) NOT NULL, PRIMARY KEY (id))"
        self.execute(query)
        query = "SELECT @@global.gtid_executed;"
        gtid = self.execute(query).fetchone()[0]

        self.stream.close()
        self.stream = BinLogStreamReader(
            self.database,
            server_id=1024,
            blocking=True,
            auto_position=gtid,
            ignored_events=[HeartbeatLogEvent],
        )

        self.assertIsInstance(self.stream.fetchone(), RotateEvent)
        self.assertIsInstance(self.stream.fetchone(), FormatDescriptionEvent)

        # Insert first event
        query = "BEGIN;"
        self.execute(query)
        query = "INSERT INTO test (id, data) VALUES(1, 'Hello');"
        self.execute(query)
        query = "COMMIT;"
        self.execute(query)

        self.assertIsInstance(self.stream.fetchone(), PreviousGtidsEvent)
        firstevent = self.stream.fetchone()
        self.assertIsInstance(firstevent, GtidEvent)

        self.assertIsInstance(self.stream.fetchone(), QueryEvent)
        self.assertIsInstance(self.stream.fetchone(), TableMapEvent)
        self.assertIsInstance(self.stream.fetchone(), WriteRowsEvent)
        self.assertIsInstance(self.stream.fetchone(), XidEvent)

        # Insert second event
        query = "BEGIN;"
        self.execute(query)
        query = "INSERT INTO test (id, data) VALUES(2, 'Hello');"
        self.execute(query)
        query = "COMMIT;"
        self.execute(query)

        secondevent = self.stream.fetchone()
        self.assertIsInstance(secondevent, GtidEvent)

        self.assertIsInstance(self.stream.fetchone(), QueryEvent)
        self.assertIsInstance(self.stream.fetchone(), TableMapEvent)
        self.assertIsInstance(self.stream.fetchone(), WriteRowsEvent)
        self.assertIsInstance(self.stream.fetchone(), XidEvent)

        self.assertEqual(secondevent.gno, firstevent.gno + 1)

    def test_position_gtid(self):
        query = "CREATE TABLE test (id INT NOT NULL, data VARCHAR (50) NOT NULL, PRIMARY KEY (id))"
        self.execute(query)
        query = "BEGIN;"
        self.execute(query)
        query = "INSERT INTO test (id, data) VALUES(1, 'Hello');"
        self.execute(query)
        query = "COMMIT;"
        self.execute(query)

        query = "SELECT @@global.gtid_executed;"
        gtid = self.execute(query).fetchone()[0]

        query = "CREATE TABLE test2 (id INT NOT NULL, data VARCHAR (50) NOT NULL, PRIMARY KEY (id))"
        self.execute(query)

        self.stream.close()
        self.stream = BinLogStreamReader(
            self.database,
            server_id=1024,
            blocking=True,
            auto_position=gtid,
            ignored_events=[HeartbeatLogEvent],
        )

        self.assertIsInstance(self.stream.fetchone(), RotateEvent)
        self.assertIsInstance(self.stream.fetchone(), FormatDescriptionEvent)
        self.assertIsInstance(self.stream.fetchone(), PreviousGtidsEvent)
        self.assertIsInstance(self.stream.fetchone(), GtidEvent)
        event = self.stream.fetchone()

        self.assertEqual(
            event.query,
            "CREATE TABLE test2 (id INT NOT NULL, data VARCHAR (50) NOT NULL, PRIMARY KEY (id))",
        )


class TestGtidRepresentation(unittest.TestCase):
    def test_gtidset_representation(self):
        set_repr = (
            "57b70f4e-20d3-11e5-a393-4a63946f7eac:1-56,"
            "4350f323-7565-4e59-8763-4b1b83a0ce0e:1-20"
        )

        myset = GtidSet(set_repr)
        self.assertEqual(str(myset), set_repr)

    def test_gtidset_representation_newline(self):
        set_repr = (
            "57b70f4e-20d3-11e5-a393-4a63946f7eac:1-56,"
            "4350f323-7565-4e59-8763-4b1b83a0ce0e:1-20"
        )
        mysql_repr = (
            "57b70f4e-20d3-11e5-a393-4a63946f7eac:1-56,\n"
            "4350f323-7565-4e59-8763-4b1b83a0ce0e:1-20"
        )

        myset = GtidSet(mysql_repr)
        self.assertEqual(str(myset), set_repr)

    def test_gtidset_representation_payload(self):
        set_repr = (
            "57b70f4e-20d3-11e5-a393-4a63946f7eac:1-56,"
            "4350f323-7565-4e59-8763-4b1b83a0ce0e:1-20"
        )

        myset = GtidSet(set_repr)
        payload = myset.encode()
        parsedset = myset.decode(io.BytesIO(payload))

        self.assertEqual(str(myset), str(parsedset))

        set_repr = (
            "57b70f4e-20d3-11e5-a393-4a63946f7eac:1,"
            "4350f323-7565-4e59-8763-4b1b83a0ce0e:1-20"
        )

        myset = GtidSet(set_repr)
        payload = myset.encode()
        parsedset = myset.decode(io.BytesIO(payload))

        self.assertEqual(str(myset), str(parsedset))


class GtidTests(unittest.TestCase):
    def test_ordering(self):
        gtid = Gtid("57b70f4e-20d3-11e5-a393-4a63946f7eac:1-56")
        other = Gtid("57b70f4e-20d3-11e5-a393-4a63946f7eac:5-10")
        assert gtid.__lt__(other)
        assert gtid.__le__(other)
        assert other.__gt__(gtid)
        assert other.__ge__(gtid)
        gtid = Gtid("57b70f4e-20d3-11e5-a393-4a63946f7eac:1-56")
        other = Gtid("deadbeef-20d3-11e5-a393-4a63946f7eac:5-10")
        assert gtid.__lt__(other)
        assert gtid.__le__(other)
        assert other.__gt__(gtid)
        assert other.__ge__(gtid)

    def test_encode_decode(self):
        gtid = Gtid("57b70f4e-20d3-11e5-a393-4a63946f7eac:1-56")
        payload = gtid.encode()
        decoded = Gtid.decode(io.BytesIO(payload))
        assert str(gtid) == str(decoded)

    def test_add_interval(self):
        gtid = Gtid("57b70f4e-20d3-11e5-a393-4a63946f7eac:5-56")
        end = Gtid("57b70f4e-20d3-11e5-a393-4a63946f7eac:57-58")
        assert (gtid + end).intervals == [(5, 59)]

        start = Gtid("57b70f4e-20d3-11e5-a393-4a63946f7eac:1-2")
        assert (gtid + start).intervals == [(1, 3), (5, 57)]

        sparse = Gtid("57b70f4e-20d3-11e5-a393-4a63946f7eac:1-4:7-10")
        within = Gtid("57b70f4e-20d3-11e5-a393-4a63946f7eac:5-6")
        assert (sparse + within).intervals == [(1, 11)]

    def test_interval_non_merging(self):
        gtid = Gtid("57b70f4e-20d3-11e5-a393-4a63946f7eac:1-56")
        other = Gtid("57b70f4e-20d3-11e5-a393-4a63946f7eac:58-59")
        gtid = gtid + other
        self.assertEqual(str(gtid), "57b70f4e-20d3-11e5-a393-4a63946f7eac:1-56:58-59")

    def test_merging(self):
        gtid = Gtid("57b70f4e-20d3-11e5-a393-4a63946f7eac:1-56")
        other = Gtid("57b70f4e-20d3-11e5-a393-4a63946f7eac:57-59")
        gtid = gtid + other
        self.assertEqual(str(gtid), "57b70f4e-20d3-11e5-a393-4a63946f7eac:1-59")

    def test_sub_interval(self):
        gtid = Gtid("57b70f4e-20d3-11e5-a393-4a63946f7eac:1-56")
        start = Gtid("57b70f4e-20d3-11e5-a393-4a63946f7eac:1-5")
        assert (gtid - start).intervals == [(6, 57)]

        end = Gtid("57b70f4e-20d3-11e5-a393-4a63946f7eac:55-56")
        assert (gtid - end).intervals == [(1, 55)]

        within = Gtid("57b70f4e-20d3-11e5-a393-4a63946f7eac:25-26")
        assert (gtid - within).intervals == [(1, 25), (27, 57)]

    def test_parsing(self):
        with self.assertRaises(ValueError):
            Gtid(
                "57b70f4e-20d3-11e5-a393-4a63946f7eac:1-5 57b70f4e-20d3-11e5-a393-4a63946f7eac:1-56"
            )
            Gtid("NNNNNNNN-20d3-11e5-a393-4a63946f7eac:1-5")
            Gtid("-20d3-11e5-a393-4a63946f7eac:1-5")
            Gtid("-20d3-11e5-a393-4a63946f7eac:1-")
            Gtid("57b70f4e-20d3-11e5-a393-4a63946f7eac:A-1")
            Gtid("57b70f4e-20d3-11e5-a393-4a63946f7eac:-1")
            Gtid("57b70f4e-20d3-11e5-a393-4a63946f7eac:1-:1")
            Gtid("57b70f4e-20d3-11e5-a393-4a63946f7eac::1")


class TestStatementConnectionSetting(base.PyMySQLReplicationTestCase):
    def setUp(self):
        super(TestStatementConnectionSetting, self).setUp()
        self.stream.close()
        self.stream = BinLogStreamReader(
            self.database,
            server_id=1024,
            only_events=(RandEvent, UserVarEvent, QueryEvent),
            fail_on_table_metadata_unavailable=True,
        )
        self.execute("SET @@binlog_format='STATEMENT'")

    def test_rand_event(self):
        self.execute(
            "CREATE TABLE test (id INT NOT NULL AUTO_INCREMENT, data INT NOT NULL, PRIMARY KEY (id))"
        )
        self.execute("INSERT INTO test (data) VALUES(RAND())")
        self.execute("COMMIT")

        self.assertEqual(self.bin_log_format(), "STATEMENT")
        self.assertIsInstance(self.stream.fetchone(), QueryEvent)
        self.assertIsInstance(self.stream.fetchone(), QueryEvent)

        expected_rand_event = self.stream.fetchone()
        self.assertIsInstance(expected_rand_event, RandEvent)
        self.assertEqual(type(expected_rand_event.seed1), int)
        self.assertEqual(type(expected_rand_event.seed2), int)

    def test_user_var_string_event(self):
        self.execute(
            "CREATE TABLE test (id INT NOT NULL AUTO_INCREMENT, data VARCHAR(50), PRIMARY KEY (id))"
        )
        self.execute("SET @test_user_var = 'foo'")
        self.execute("INSERT INTO test (data) VALUES(@test_user_var)")
        self.execute("COMMIT")

        self.assertEqual(self.bin_log_format(), "STATEMENT")
        self.assertIsInstance(self.stream.fetchone(), QueryEvent)
        self.assertIsInstance(self.stream.fetchone(), QueryEvent)

        expected_user_var_event = self.stream.fetchone()
        self.assertIsInstance(expected_user_var_event, UserVarEvent)
        self.assertIsInstance(expected_user_var_event.name_len, int)
        self.assertEqual(expected_user_var_event.name, "test_user_var")
        self.assertEqual(expected_user_var_event.value, "foo")
        self.assertEqual(expected_user_var_event.is_null, 0)
        self.assertEqual(expected_user_var_event.type, 0)
        self.assertEqual(expected_user_var_event.charset, 33)

    def test_user_var_real_event(self):
        self.execute(
            "CREATE TABLE test (id INT NOT NULL AUTO_INCREMENT, data REAL, PRIMARY KEY (id))"
        )
        self.execute("SET @test_user_var = @@timestamp")
        self.execute("INSERT INTO test (data) VALUES(@test_user_var)")
        self.execute("COMMIT")

        self.assertEqual(self.bin_log_format(), "STATEMENT")
        self.assertIsInstance(self.stream.fetchone(), QueryEvent)
        self.assertIsInstance(self.stream.fetchone(), QueryEvent)

        expected_user_var_event = self.stream.fetchone()
        self.assertIsInstance(expected_user_var_event, UserVarEvent)
        self.assertIsInstance(expected_user_var_event.name_len, int)
        self.assertEqual(expected_user_var_event.name, "test_user_var")
        self.assertIsInstance(expected_user_var_event.value, float)
        self.assertEqual(expected_user_var_event.is_null, 0)
        self.assertEqual(expected_user_var_event.type, 1)
        self.assertEqual(expected_user_var_event.charset, 33)

    def test_user_var_int_event(self):
        self.execute(
            "CREATE TABLE test (id INT NOT NULL AUTO_INCREMENT, data1 INT, data2 INT, data3 INT, PRIMARY KEY (id))"
        )
        self.execute("SET @test_user_var1 = 5")
        self.execute("SET @test_user_var2 = 0")
        self.execute("SET @test_user_var3 = -5")
        self.execute(
            "INSERT INTO test (data1, data2, data3) VALUES(@test_user_var1, @test_user_var2, @test_user_var3)"
        )
        self.execute("COMMIT")

        self.assertEqual(self.bin_log_format(), "STATEMENT")
        self.assertIsInstance(self.stream.fetchone(), QueryEvent)
        self.assertIsInstance(self.stream.fetchone(), QueryEvent)

        expected_user_var_event = self.stream.fetchone()
        self.assertIsInstance(expected_user_var_event, UserVarEvent)
        self.assertIsInstance(expected_user_var_event.name_len, int)
        self.assertEqual(expected_user_var_event.name, "test_user_var1")
        self.assertEqual(expected_user_var_event.value, 5)
        self.assertEqual(expected_user_var_event.is_null, 0)
        self.assertEqual(expected_user_var_event.type, 2)
        self.assertEqual(expected_user_var_event.charset, 33)

        expected_user_var_event = self.stream.fetchone()
        self.assertIsInstance(expected_user_var_event, UserVarEvent)
        self.assertIsInstance(expected_user_var_event.name_len, int)
        self.assertEqual(expected_user_var_event.name, "test_user_var2")
        self.assertEqual(expected_user_var_event.value, 0)
        self.assertEqual(expected_user_var_event.is_null, 0)
        self.assertEqual(expected_user_var_event.type, 2)
        self.assertEqual(expected_user_var_event.charset, 33)

        expected_user_var_event = self.stream.fetchone()
        self.assertIsInstance(expected_user_var_event, UserVarEvent)
        self.assertIsInstance(expected_user_var_event.name_len, int)
        self.assertEqual(expected_user_var_event.name, "test_user_var3")
        self.assertEqual(expected_user_var_event.value, -5)
        self.assertEqual(expected_user_var_event.is_null, 0)
        self.assertEqual(expected_user_var_event.type, 2)
        self.assertEqual(expected_user_var_event.charset, 33)

    def test_user_var_int24_event(self):
        self.execute(
            "CREATE TABLE test (id INT NOT NULL AUTO_INCREMENT, data1 MEDIUMINT, data2 MEDIUMINT, data3 MEDIUMINT UNSIGNED, PRIMARY KEY (id))"
        )
        self.execute("SET @test_user_var1 = 8388607")
        self.execute("SET @test_user_var2 = -8388607")
        self.execute("SET @test_user_var3 = 16777215")
        self.execute(
            "INSERT INTO test (data1, data2, data3) VALUES(@test_user_var1, @test_user_var2, @test_user_var3)"
        )
        self.execute("COMMIT")

        self.assertEqual(self.bin_log_format(), "STATEMENT")
        self.assertIsInstance(self.stream.fetchone(), QueryEvent)
        self.assertIsInstance(self.stream.fetchone(), QueryEvent)

        expected_user_var_event = self.stream.fetchone()
        self.assertIsInstance(expected_user_var_event, UserVarEvent)
        self.assertIsInstance(expected_user_var_event.name_len, int)
        self.assertEqual(expected_user_var_event.name, "test_user_var1")
        self.assertEqual(expected_user_var_event.value, 8388607)
        self.assertEqual(expected_user_var_event.is_null, 0)
        self.assertEqual(expected_user_var_event.type, 2)
        self.assertEqual(expected_user_var_event.charset, 33)

        expected_user_var_event = self.stream.fetchone()
        self.assertIsInstance(expected_user_var_event, UserVarEvent)
        self.assertIsInstance(expected_user_var_event.name_len, int)
        self.assertEqual(expected_user_var_event.name, "test_user_var2")
        self.assertEqual(expected_user_var_event.value, -8388607)
        self.assertEqual(expected_user_var_event.is_null, 0)
        self.assertEqual(expected_user_var_event.type, 2)
        self.assertEqual(expected_user_var_event.charset, 33)

        expected_user_var_event = self.stream.fetchone()
        self.assertIsInstance(expected_user_var_event, UserVarEvent)
        self.assertIsInstance(expected_user_var_event.name_len, int)
        self.assertEqual(expected_user_var_event.name, "test_user_var3")
        self.assertEqual(expected_user_var_event.value, 16777215)
        self.assertEqual(expected_user_var_event.is_null, 0)
        self.assertEqual(expected_user_var_event.type, 2)
        self.assertEqual(expected_user_var_event.charset, 33)

    def test_user_var_longlong_event(self):
        self.execute(
            "CREATE TABLE test (id INT NOT NULL AUTO_INCREMENT, data1 BIGINT, data2 BIGINT, data3 BIGINT UNSIGNED, PRIMARY KEY (id))"
        )
        self.execute("SET @test_user_var1 = 9223372036854775807")
        self.execute("SET @test_user_var2 = -9223372036854775808")
        self.execute("SET @test_user_var3 = 18446744073709551615")
        self.execute(
            "INSERT INTO test (data1, data2, data3) VALUES(@test_user_var1, @test_user_var2, @test_user_var3)"
        )
        self.execute("COMMIT")

        self.assertEqual(self.bin_log_format(), "STATEMENT")
        self.assertIsInstance(self.stream.fetchone(), QueryEvent)
        self.assertIsInstance(self.stream.fetchone(), QueryEvent)

        expected_user_var_event = self.stream.fetchone()
        self.assertIsInstance(expected_user_var_event, UserVarEvent)
        self.assertIsInstance(expected_user_var_event.name_len, int)
        self.assertEqual(expected_user_var_event.name, "test_user_var1")
        self.assertEqual(expected_user_var_event.value, 9223372036854775807)
        self.assertEqual(expected_user_var_event.is_null, 0)
        self.assertEqual(expected_user_var_event.type, 2)
        self.assertEqual(expected_user_var_event.charset, 33)

        expected_user_var_event = self.stream.fetchone()
        self.assertIsInstance(expected_user_var_event, UserVarEvent)
        self.assertIsInstance(expected_user_var_event.name_len, int)
        self.assertEqual(expected_user_var_event.name, "test_user_var2")
        self.assertEqual(expected_user_var_event.value, -9223372036854775808)
        self.assertEqual(expected_user_var_event.is_null, 0)
        self.assertEqual(expected_user_var_event.type, 2)
        self.assertEqual(expected_user_var_event.charset, 33)

        expected_user_var_event = self.stream.fetchone()
        self.assertIsInstance(expected_user_var_event, UserVarEvent)
        self.assertIsInstance(expected_user_var_event.name_len, int)
        self.assertEqual(expected_user_var_event.name, "test_user_var3")
        self.assertEqual(expected_user_var_event.value, 18446744073709551615)
        self.assertEqual(expected_user_var_event.is_null, 0)
        self.assertEqual(expected_user_var_event.type, 2)
        self.assertEqual(expected_user_var_event.charset, 33)

    def test_user_var_decimal_event(self):
        self.execute(
            "CREATE TABLE test (id INT NOT NULL AUTO_INCREMENT, data1 DECIMAL, data2 DECIMAL, PRIMARY KEY (id))"
        )
        self.execute("SET @test_user_var1 = 5.25")
        self.execute("SET @test_user_var2 = -5.25")
        self.execute(
            "INSERT INTO test (data1, data2) VALUES(@test_user_var1, @test_user_var2)"
        )
        self.execute("COMMIT")

        self.assertEqual(self.bin_log_format(), "STATEMENT")
        self.assertIsInstance(self.stream.fetchone(), QueryEvent)
        self.assertIsInstance(self.stream.fetchone(), QueryEvent)

        expected_user_var_event = self.stream.fetchone()
        self.assertIsInstance(expected_user_var_event, UserVarEvent)
        self.assertIsInstance(expected_user_var_event.name_len, int)
        self.assertEqual(expected_user_var_event.name, "test_user_var1")
        self.assertEqual(expected_user_var_event.value, 5.25)
        self.assertEqual(expected_user_var_event.is_null, 0)
        self.assertEqual(expected_user_var_event.type, 4)
        self.assertEqual(expected_user_var_event.charset, 33)

        expected_user_var_event = self.stream.fetchone()
        self.assertIsInstance(expected_user_var_event, UserVarEvent)
        self.assertIsInstance(expected_user_var_event.name_len, int)
        self.assertEqual(expected_user_var_event.name, "test_user_var2")
        self.assertEqual(expected_user_var_event.value, -5.25)
        self.assertEqual(expected_user_var_event.is_null, 0)
        self.assertEqual(expected_user_var_event.type, 4)
        self.assertEqual(expected_user_var_event.charset, 33)

    def tearDown(self):
        self.execute("SET @@binlog_format='ROW'")
        self.assertEqual(self.bin_log_format(), "ROW")
        super(TestStatementConnectionSetting, self).tearDown()


class TestMariadbBinlogStreamReader(base.PyMySQLReplicationMariaDbTestCase):
    def test_binlog_checkpoint_event(self):
        self.stream.close()
        self.stream = BinLogStreamReader(
            self.database, server_id=1023, blocking=False, is_mariadb=True
        )

        query = "DROP TABLE IF EXISTS test"
        self.execute(query)

        query = "CREATE TABLE test (id INT NOT NULL AUTO_INCREMENT, data VARCHAR (50) NOT NULL, PRIMARY KEY (id))"
        self.execute(query)
        self.stream.close()

        event = self.stream.fetchone()
        self.assertIsInstance(event, RotateEvent)

        event = self.stream.fetchone()
        self.assertIsInstance(event, FormatDescriptionEvent)

        event = self.stream.fetchone()
        self.assertIsInstance(event, MariadbStartEncryptionEvent)

        event = self.stream.fetchone()
        self.assertIsInstance(event, MariadbGtidListEvent)

        event = self.stream.fetchone()
        self.assertIsInstance(event, MariadbBinLogCheckPointEvent)
        self.assertEqual(event.filename, self.bin_log_basename() + ".000001")


class TestMariadbBinlogStreamReader2(base.PyMySQLReplicationMariaDbTestCase):
    def test_annotate_rows_event(self):
        query = "CREATE TABLE test (id INT NOT NULL AUTO_INCREMENT, data VARCHAR (50) NOT NULL, PRIMARY KEY (id))"
        self.execute(query)
        # Insert first event
        query = "BEGIN;"
        self.execute(query)
        insert_query = b"INSERT INTO test (id, data) VALUES(1, 'Hello')"
        self.execute(insert_query)
        query = "COMMIT;"
        self.execute(query)

        self.stream.close()
        self.stream = BinLogStreamReader(
            self.database,
            server_id=1024,
            blocking=False,
            only_events=[MariadbAnnotateRowsEvent],
            is_mariadb=True,
            annotate_rows_event=True,
        )

        event = self.stream.fetchone()
        # Check event type 160,MariadbAnnotateRowsEvent
        self.assertEqual(event.event_type, 160)
        # Check self.sql_statement
        self.assertEqual(event.sql_statement, insert_query)
        self.assertIsInstance(event, MariadbAnnotateRowsEvent)

    def test_start_encryption_event(self):
        query = "CREATE TABLE test (id INT NOT NULL AUTO_INCREMENT, data VARCHAR (50) NOT NULL, PRIMARY KEY (id))"
        self.execute(query)
        query = "INSERT INTO test (data) VALUES('Hello World')"
        self.execute(query)
        self.execute("COMMIT")

        self.assertIsInstance(self.stream.fetchone(), RotateEvent)
        self.assertIsInstance(self.stream.fetchone(), FormatDescriptionEvent)

        start_encryption_event = self.stream.fetchone()
        self.assertIsInstance(start_encryption_event, MariadbStartEncryptionEvent)

        schema = start_encryption_event.schema
        key_version = start_encryption_event.key_version
        nonce = start_encryption_event.nonce

        from pathlib import Path

        encryption_key_file_path = Path(__file__).parent.parent.parent

        try:
            with open(
                f"{encryption_key_file_path}/.mariadb/no_encryption_key.key", "r"
            ) as key_file:
                first_line = key_file.readline()
                key_version_from_key_file = int(first_line.split(";")[0])
        except Exception as e:
            self.fail("raised unexpected exception: {exception}".format(exception=e))
        finally:
            self.resetBinLog()

        # schema is always 1
        self.assertEqual(schema, 1)
        self.assertEqual(key_version, key_version_from_key_file)
        self.assertEqual(type(nonce), bytes)
        self.assertEqual(len(nonce), 12)

    def test_gtid_list_event(self):
        # set max_binlog_size to create new binlog file
        query = "SET GLOBAL max_binlog_size=4096"
        self.execute(query)
        # parse only Maradb GTID list event
        self.stream.close()
        self.stream = BinLogStreamReader(
            self.database,
            server_id=1024,
            blocking=False,
            only_events=[MariadbGtidListEvent],
            is_mariadb=True,
        )

        query = "CREATE TABLE test (id INT NOT NULL AUTO_INCREMENT, data VARCHAR (50) NOT NULL, PRIMARY KEY (id))"
        self.execute(query)
        query = "INSERT INTO test (data) VALUES('Hello World')"

        for cnt in range(0, 15):
            self.execute(query)
            self.execute("COMMIT")

        # 'mariadb gtid list event' of first binlog file
        event = self.stream.fetchone()
        self.assertEqual(event.event_type, 163)
        self.assertIsInstance(event, MariadbGtidListEvent)

        # 'mariadb gtid list event' of second binlog file
        event = self.stream.fetchone()
        self.assertEqual(event.event_type, 163)
        self.assertEqual(event.gtid_list[0].gtid, "0-1-15")


class TestRowsQueryLogEvents(base.PyMySQLReplicationTestCase):
    def setUp(self):
        super(TestRowsQueryLogEvents, self).setUp()
        self.execute("SET SESSION binlog_rows_query_log_events=1")

    def tearDown(self):
        self.execute("SET SESSION binlog_rows_query_log_events=0")
        super(TestRowsQueryLogEvents, self).tearDown()

    def test_rows_query_log_event(self):
        self.stream.close()
        self.stream = BinLogStreamReader(
            self.database,
            server_id=1024,
            only_events=[RowsQueryLogEvent],
        )
        self.execute(
            "CREATE TABLE IF NOT EXISTS test (id INT AUTO_INCREMENT PRIMARY KEY, name VARCHAR(255))"
        )
        self.execute("INSERT INTO test (name) VALUES ('Soul Lee')")
        self.execute("COMMIT")
        event = self.stream.fetchone()
        self.assertIsInstance(event, RowsQueryLogEvent)


class TestLatin1(base.PyMySQLReplicationTestCase):
    def setUp(self):
        super().setUp(charset="latin1")

    def test_query_event_latin1(self):
        """
        Ensure query events with a non-utf8 encoded query are parsed without errors.
        """
        self.stream = BinLogStreamReader(
            self.database, server_id=1024, only_events=[QueryEvent]
        )
        self.execute("CREATE TABLE test_latin1_ÖÆÛ (a INT)")
        self.execute("COMMIT")
        assert "ÖÆÛ".encode("latin-1") == b"\xd6\xc6\xdb"

        event = self.stream.fetchone()
        assert event.query.startswith("CREATE TABLE test")
        assert event.query == r"CREATE TABLE test_latin1_\xd6\xc6\xdb (a INT)"


class TestOptionalMetaData(base.PyMySQLReplicationTestCase):
    def setUp(self):
        super(TestOptionalMetaData, self).setUp()
        self.stream.close()
        self.stream = BinLogStreamReader(
            self.database,
            server_id=1024,
            only_events=(TableMapEvent,),
            fail_on_table_metadata_unavailable=True
        )
        if not self.isMySQL8014AndMore():
            self.skipTest("Mysql version is under 8.0.14 - pass TestOptionalMetaData")
        self.execute("SET GLOBAL binlog_row_metadata='FULL';")

    def test_signedness(self):
        create_query = "CREATE TABLE test_signedness (col1 INT, col2 INT UNSIGNED);"
        insert_query = "INSERT INTO test_signedness VALUES (-10, 10);"

        self.execute(create_query)
        self.execute(insert_query)
        self.execute("COMMIT")

        event = self.stream.fetchone()
        self.assertIsInstance(event, TableMapEvent)
        self.assertEqual(event.optional_metadata.unsigned_column_list, [False, True])

    def test_default_charset(self):
        create_query = "CREATE TABLE test_default_charset (name VARCHAR(50)) CHARACTER SET utf8mb4;"
        insert_query = "INSERT INTO test_default_charset VALUES ('Hello, World!');"

        self.execute(create_query)
        self.execute(insert_query)
        self.execute("COMMIT")

        event = self.stream.fetchone()
        self.assertIsInstance(event, TableMapEvent)
        if self.isMariaDB():
            self.assertEqual(event.optional_metadata.default_charset_collation, 45)
        else:
            self.assertEqual(event.optional_metadata.default_charset_collation, 255)

    def test_column_charset(self):
        create_query = "CREATE TABLE test_column_charset (col1 VARCHAR(50), col2 VARCHAR(50) CHARACTER SET binary, col3 VARCHAR(50) CHARACTER SET latin1);"
        insert_query = "INSERT INTO test_column_charset VALUES ('python', 'mysql', 'replication');"

        self.execute(create_query)
        self.execute(insert_query)
        self.execute("COMMIT")

        event = self.stream.fetchone()
        self.assertIsInstance(event, TableMapEvent)
        if self.isMariaDB():
            self.assertEqual(event.optional_metadata.column_charset, [45, 63, 8])
        else:
            self.assertEqual(event.optional_metadata.column_charset, [255, 63, 8])

    def test_column_name(self):
        create_query = "CREATE TABLE test_column_name (col_int INT, col_varchar VARCHAR(30), col_bool BOOL);"
        insert_query = "INSERT INTO test_column_name VALUES (1, 'Hello', true);"

        self.execute(create_query)
        self.execute(insert_query)
        self.execute("COMMIT")

        event = self.stream.fetchone()
        self.assertIsInstance(event, TableMapEvent)
        self.assertEqual(event.optional_metadata.column_name_list, ['col_int', 'col_varchar', 'col_bool'])

    def test_set_str_value(self):
        create_query = "CREATE TABLE test_set_str_value (skills SET('Programming', 'Writing', 'Design'));"
        insert_query = "INSERT INTO test_set_str_value VALUES ('Programming,Writing');"

        self.execute(create_query)
        self.execute(insert_query)
        self.execute("COMMIT")

        event = self.stream.fetchone()
        self.assertIsInstance(event, TableMapEvent)
        self.assertEqual(event.optional_metadata.set_str_value_list, [['Programming', 'Writing', 'Design']])

    def test_enum_str_value(self):
        create_query = "CREATE TABLE test_enum_str_value (pet ENUM('Dog', 'Cat'));"
        insert_query = "INSERT INTO test_enum_str_value VALUES ('Cat');"

        self.execute(create_query)
        self.execute(insert_query)
        self.execute("COMMIT")

        event = self.stream.fetchone()
        self.assertIsInstance(event, TableMapEvent)
        self.assertEqual(event.optional_metadata.set_enum_str_value_list, [['Dog', 'Cat']])

    def test_geometry_type(self):
        create_query = "CREATE TABLE test_geometry_type (location POINT);"
        insert_query = "INSERT INTO test_geometry_type VALUES (Point(37.123, 125.987));"

        self.execute(create_query)
        self.execute(insert_query)
        self.execute("COMMIT")

        event = self.stream.fetchone()
        self.assertIsInstance(event, TableMapEvent)
        self.assertEqual(event.optional_metadata.geometry_type_list, [1])

    def test_simple_primary_key(self):
        create_query = "CREATE TABLE test_simple_primary_key (c_key1 INT, c_key2 INT, c_not_key INT, PRIMARY KEY(c_key1, c_key2));"
        insert_query = "INSERT INTO test_simple_primary_key VALUES (1, 2, 3);"

        self.execute(create_query)
        self.execute(insert_query)
        self.execute("COMMIT")

        event = self.stream.fetchone()
        self.assertIsInstance(event, TableMapEvent)
        self.assertEqual(event.optional_metadata.simple_primary_key_list, [0, 1])

    def test_primary_key_with_prefix(self):
        create_query = "CREATE TABLE test_primary_key_with_prefix (c_key1 CHAR(100), c_key2 CHAR(10), c_not_key INT, c_key3 CHAR(100), PRIMARY KEY(c_key1(5), c_key2, c_key3(10)));"
        insert_query = "INSERT INTO test_primary_key_with_prefix VALUES('1', '2', 3, '4');"

        self.execute(create_query)
        self.execute(insert_query)
        self.execute("COMMIT")

        event = self.stream.fetchone()
        self.assertIsInstance(event, TableMapEvent)
        self.assertEqual(event.optional_metadata.primary_keys_with_prefix, {0: 5, 1: 0, 3: 10})

    def test_enum_and_set_default_charset(self):
        create_query = "CREATE TABLE test_enum_and_set_default_charset (pet ENUM('Dog', 'Cat'), skills SET('Programming', 'Writing', 'Design')) CHARACTER SET utf8mb4;"
        insert_query = "INSERT INTO test_enum_and_set_default_charset VALUES('Dog', 'Design');"

        self.execute(create_query)
        self.execute(insert_query)
        self.execute("COMMIT")

        event = self.stream.fetchone()
        self.assertIsInstance(event, TableMapEvent)
        if self.isMariaDB():
            self.assertEqual(event.optional_metadata.enum_and_set_collation_list, [45, 45])
        else:
            self.assertEqual(event.optional_metadata.enum_and_set_collation_list, [255, 255])

    def test_enum_and_set_column_charset(self):
        create_query = "CREATE TABLE test_enum_and_set_column_charset (pet ENUM('Dog', 'Cat') CHARACTER SET utf8mb4, number SET('00', '01', '10', '11') CHARACTER SET binary);"
        insert_query = "INSERT INTO test_enum_and_set_column_charset VALUES('Cat', '10');"

        self.execute(create_query)
        self.execute(insert_query)
        self.execute("COMMIT")

        event = self.stream.fetchone()
        self.assertIsInstance(event, TableMapEvent)
        if self.isMariaDB():
            self.assertEqual(event.optional_metadata.enum_and_set_collation_list, [45, 63])
        else:
            self.assertEqual(event.optional_metadata.enum_and_set_collation_list, [255, 63])

    def test_visibility(self):
        create_query = "CREATE TABLE test_visibility (name VARCHAR(50), secret_key VARCHAR(50) DEFAULT 'qwerty' INVISIBLE);"
        insert_query = "INSERT INTO test_visibility VALUES('Audrey');"

        self.execute(create_query)
        self.execute(insert_query)
        self.execute("COMMIT")

        event = self.stream.fetchone()
        self.assertIsInstance(event, TableMapEvent)
        if not self.isMariaDB():
            self.assertEqual(event.optional_metadata.visibility_list, [True, False])

    def tearDown(self):
        self.execute("SET GLOBAL binlog_row_metadata='MINIMAL';")
        super(TestOptionalMetaData, self).tearDown()

if __name__ == "__main__":
    import unittest

    unittest.main()<|MERGE_RESOLUTION|>--- conflicted
+++ resolved
@@ -22,11 +22,6 @@
 from pymysql.protocol import MysqlPacket
 
 __all__ = [
-<<<<<<< HEAD
-    "TestBasicBinLogStreamReader", "TestMultipleRowBinLogStreamReader", "TestCTLConnectionSettings",
-    "TestGtidBinLogStreamReader", "TestMariadbBinlogStreamReader", "TestStatementConnectionSetting",
-    "TestRowsQueryLogEvents", "TestOptionalMetaData"
-=======
     "TestBasicBinLogStreamReader",
     "TestMultipleRowBinLogStreamReader",
     "TestCTLConnectionSettings",
@@ -34,7 +29,7 @@
     "TestMariadbBinlogStreamReader",
     "TestStatementConnectionSetting",
     "TestRowsQueryLogEvents",
->>>>>>> ed94c769
+    "TestOptionalMetaData",
 ]
 
 
@@ -1550,7 +1545,7 @@
             self.database,
             server_id=1024,
             only_events=(TableMapEvent,),
-            fail_on_table_metadata_unavailable=True
+            fail_on_table_metadata_unavailable=True,
         )
         if not self.isMySQL8014AndMore():
             self.skipTest("Mysql version is under 8.0.14 - pass TestOptionalMetaData")
@@ -1585,7 +1580,9 @@
 
     def test_column_charset(self):
         create_query = "CREATE TABLE test_column_charset (col1 VARCHAR(50), col2 VARCHAR(50) CHARACTER SET binary, col3 VARCHAR(50) CHARACTER SET latin1);"
-        insert_query = "INSERT INTO test_column_charset VALUES ('python', 'mysql', 'replication');"
+        insert_query = (
+            "INSERT INTO test_column_charset VALUES ('python', 'mysql', 'replication');"
+        )
 
         self.execute(create_query)
         self.execute(insert_query)
@@ -1608,7 +1605,10 @@
 
         event = self.stream.fetchone()
         self.assertIsInstance(event, TableMapEvent)
-        self.assertEqual(event.optional_metadata.column_name_list, ['col_int', 'col_varchar', 'col_bool'])
+        self.assertEqual(
+            event.optional_metadata.column_name_list,
+            ["col_int", "col_varchar", "col_bool"],
+        )
 
     def test_set_str_value(self):
         create_query = "CREATE TABLE test_set_str_value (skills SET('Programming', 'Writing', 'Design'));"
@@ -1620,7 +1620,10 @@
 
         event = self.stream.fetchone()
         self.assertIsInstance(event, TableMapEvent)
-        self.assertEqual(event.optional_metadata.set_str_value_list, [['Programming', 'Writing', 'Design']])
+        self.assertEqual(
+            event.optional_metadata.set_str_value_list,
+            [["Programming", "Writing", "Design"]],
+        )
 
     def test_enum_str_value(self):
         create_query = "CREATE TABLE test_enum_str_value (pet ENUM('Dog', 'Cat'));"
@@ -1632,7 +1635,9 @@
 
         event = self.stream.fetchone()
         self.assertIsInstance(event, TableMapEvent)
-        self.assertEqual(event.optional_metadata.set_enum_str_value_list, [['Dog', 'Cat']])
+        self.assertEqual(
+            event.optional_metadata.set_enum_str_value_list, [["Dog", "Cat"]]
+        )
 
     def test_geometry_type(self):
         create_query = "CREATE TABLE test_geometry_type (location POINT);"
@@ -1660,7 +1665,9 @@
 
     def test_primary_key_with_prefix(self):
         create_query = "CREATE TABLE test_primary_key_with_prefix (c_key1 CHAR(100), c_key2 CHAR(10), c_not_key INT, c_key3 CHAR(100), PRIMARY KEY(c_key1(5), c_key2, c_key3(10)));"
-        insert_query = "INSERT INTO test_primary_key_with_prefix VALUES('1', '2', 3, '4');"
+        insert_query = (
+            "INSERT INTO test_primary_key_with_prefix VALUES('1', '2', 3, '4');"
+        )
 
         self.execute(create_query)
         self.execute(insert_query)
@@ -1668,11 +1675,15 @@
 
         event = self.stream.fetchone()
         self.assertIsInstance(event, TableMapEvent)
-        self.assertEqual(event.optional_metadata.primary_keys_with_prefix, {0: 5, 1: 0, 3: 10})
+        self.assertEqual(
+            event.optional_metadata.primary_keys_with_prefix, {0: 5, 1: 0, 3: 10}
+        )
 
     def test_enum_and_set_default_charset(self):
         create_query = "CREATE TABLE test_enum_and_set_default_charset (pet ENUM('Dog', 'Cat'), skills SET('Programming', 'Writing', 'Design')) CHARACTER SET utf8mb4;"
-        insert_query = "INSERT INTO test_enum_and_set_default_charset VALUES('Dog', 'Design');"
+        insert_query = (
+            "INSERT INTO test_enum_and_set_default_charset VALUES('Dog', 'Design');"
+        )
 
         self.execute(create_query)
         self.execute(insert_query)
@@ -1681,13 +1692,19 @@
         event = self.stream.fetchone()
         self.assertIsInstance(event, TableMapEvent)
         if self.isMariaDB():
-            self.assertEqual(event.optional_metadata.enum_and_set_collation_list, [45, 45])
+            self.assertEqual(
+                event.optional_metadata.enum_and_set_collation_list, [45, 45]
+            )
         else:
-            self.assertEqual(event.optional_metadata.enum_and_set_collation_list, [255, 255])
+            self.assertEqual(
+                event.optional_metadata.enum_and_set_collation_list, [255, 255]
+            )
 
     def test_enum_and_set_column_charset(self):
         create_query = "CREATE TABLE test_enum_and_set_column_charset (pet ENUM('Dog', 'Cat') CHARACTER SET utf8mb4, number SET('00', '01', '10', '11') CHARACTER SET binary);"
-        insert_query = "INSERT INTO test_enum_and_set_column_charset VALUES('Cat', '10');"
+        insert_query = (
+            "INSERT INTO test_enum_and_set_column_charset VALUES('Cat', '10');"
+        )
 
         self.execute(create_query)
         self.execute(insert_query)
@@ -1696,9 +1713,13 @@
         event = self.stream.fetchone()
         self.assertIsInstance(event, TableMapEvent)
         if self.isMariaDB():
-            self.assertEqual(event.optional_metadata.enum_and_set_collation_list, [45, 63])
+            self.assertEqual(
+                event.optional_metadata.enum_and_set_collation_list, [45, 63]
+            )
         else:
-            self.assertEqual(event.optional_metadata.enum_and_set_collation_list, [255, 63])
+            self.assertEqual(
+                event.optional_metadata.enum_and_set_collation_list, [255, 63]
+            )
 
     def test_visibility(self):
         create_query = "CREATE TABLE test_visibility (name VARCHAR(50), secret_key VARCHAR(50) DEFAULT 'qwerty' INVISIBLE);"
@@ -1717,6 +1738,7 @@
         self.execute("SET GLOBAL binlog_row_metadata='MINIMAL';")
         super(TestOptionalMetaData, self).tearDown()
 
+
 if __name__ == "__main__":
     import unittest
 
