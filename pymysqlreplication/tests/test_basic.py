--- conflicted
+++ resolved
@@ -18,14 +18,9 @@
 from pymysqlreplication.exceptions import TableMetadataUnavailableError
 from pymysqlreplication.constants.BINLOG import *
 from pymysqlreplication.row_event import *
-
-<<<<<<< HEAD
 from pathlib import Path
 
-__all__ = ["TestBasicBinLogStreamReader", "TestMultipleRowBinLogStreamReader", "TestCTLConnectionSettings", "TestGtidBinLogStreamReader"]
-=======
 __all__ = ["TestBasicBinLogStreamReader", "TestMultipleRowBinLogStreamReader", "TestCTLConnectionSettings", "TestGtidBinLogStreamReader", "TestMariadbBinlogStreamReader", "TestStatementConnectionSetting"]
->>>>>>> 986bf5cb
 
 
 class TestBasicBinLogStreamReader(base.PyMySQLReplicationTestCase):
@@ -33,15 +28,9 @@
         return [GtidEvent]
 
     def test_allowed_event_list(self):
-<<<<<<< HEAD
-        self.assertEqual(len(self.stream._allowed_event_list(None, None, False)), 17)
-        self.assertEqual(len(self.stream._allowed_event_list(None, None, True)), 16)
-        self.assertEqual(len(self.stream._allowed_event_list(None, [RotateEvent], False)), 16)
-=======
-        self.assertEqual(len(self.stream._allowed_event_list(None, None, False)), 18)
-        self.assertEqual(len(self.stream._allowed_event_list(None, None, True)), 17)
-        self.assertEqual(len(self.stream._allowed_event_list(None, [RotateEvent], False)), 17)
->>>>>>> 986bf5cb
+        self.assertEqual(len(self.stream._allowed_event_list(None, None, False)), 19)
+        self.assertEqual(len(self.stream._allowed_event_list(None, None, True)), 18)
+        self.assertEqual(len(self.stream._allowed_event_list(None, [RotateEvent], False)), 18)
         self.assertEqual(len(self.stream._allowed_event_list([RotateEvent], None, False)), 1)
 
     def test_read_query_event(self):
@@ -1019,8 +1008,35 @@
             gtid = Gtid("57b70f4e-20d3-11e5-a393-4a63946f7eac::1")
 
 class TestMariadbBinlogStreamReader(base.PyMySQLReplicationMariaDbTestCase):
-<<<<<<< HEAD
-
+    
+    def test_annotate_rows_event(self):
+        query = "CREATE TABLE test (id INT NOT NULL AUTO_INCREMENT, data VARCHAR (50) NOT NULL, PRIMARY KEY (id))"
+        self.execute(query)
+        # Insert first event
+        query = "BEGIN;"
+        self.execute(query)
+        insert_query = b"INSERT INTO test (id, data) VALUES(1, 'Hello')"
+        self.execute(insert_query)
+        query = "COMMIT;"
+        self.execute(query)
+
+        self.stream.close()
+        self.stream = BinLogStreamReader(
+            self.database, 
+            server_id=1024, 
+            blocking=False,
+            only_events=[MariadbAnnotateRowsEvent],
+            is_mariadb=True,
+            annotate_rows_event=True,
+            )
+        
+        event = self.stream.fetchone()
+        #Check event type 160,MariadbAnnotateRowsEvent
+        self.assertEqual(event.event_type,160)
+        #Check self.sql_statement
+        self.assertEqual(event.sql_statement,insert_query)
+        self.assertIsInstance(event,MariadbAnnotateRowsEvent)
+        
     def test_start_encryption_event(self):
         query = "CREATE TABLE test (id INT NOT NULL AUTO_INCREMENT, data VARCHAR (50) NOT NULL, PRIMARY KEY (id))"
         self.execute(query)
@@ -1055,36 +1071,7 @@
         self.assertEqual(schema, 1)
         self.assertEqual(key_version, key_version_from_key_file)
         self.assertEqual(type(nonce), bytes)
-        self.assertEqual(len(nonce), 12)
-=======
-    
-    def test_annotate_rows_event(self):
-        query = "CREATE TABLE test (id INT NOT NULL AUTO_INCREMENT, data VARCHAR (50) NOT NULL, PRIMARY KEY (id))"
-        self.execute(query)
-        # Insert first event
-        query = "BEGIN;"
-        self.execute(query)
-        insert_query = b"INSERT INTO test (id, data) VALUES(1, 'Hello')"
-        self.execute(insert_query)
-        query = "COMMIT;"
-        self.execute(query)
-
-        self.stream.close()
-        self.stream = BinLogStreamReader(
-            self.database, 
-            server_id=1024, 
-            blocking=False,
-            only_events=[MariadbAnnotateRowsEvent],
-            is_mariadb=True,
-            annotate_rows_event=True,
-            )
-        
-        event = self.stream.fetchone()
-        #Check event type 160,MariadbAnnotateRowsEvent
-        self.assertEqual(event.event_type,160)
-        #Check self.sql_statement
-        self.assertEqual(event.sql_statement,insert_query)
-        self.assertIsInstance(event,MariadbAnnotateRowsEvent)
+        self.assertEqual(len(nonce), 12)        
         
 class TestStatementConnectionSetting(base.PyMySQLReplicationTestCase):
     def setUp(self):
@@ -1115,9 +1102,8 @@
     def tearDown(self):
         self.execute("SET @@binlog_format='ROW'")
         self.assertEqual(self.bin_log_format(), "ROW")
-        super(TestStatementConnectionSetting, self).tearDown()
-        
->>>>>>> 986bf5cb
+        super(TestStatementConnectionSetting, self).tearDown()        
+
 
 if __name__ == "__main__":
     import unittest
