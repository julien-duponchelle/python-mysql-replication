--- conflicted
+++ resolved
@@ -1118,10 +1118,6 @@
     def tearDown(self):
         self.execute("SET SESSION binlog_rows_query_log_events=0")
         super(TestRowsQueryLogEvents, self).tearDown()
-<<<<<<< HEAD
-        self.execute("SET SESSION binlog_rows_query_log_events=0")
-=======
->>>>>>> 936ea318
 
     def test_rows_query_log_event(self):
         self.stream.close()
