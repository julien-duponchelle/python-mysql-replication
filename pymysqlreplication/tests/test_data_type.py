--- conflicted
+++ resolved
@@ -112,23 +112,6 @@
 
         return event
 
-<<<<<<< HEAD
-    def test_varbinary(self):
-        create_query = "CREATE TABLE test(b VARBINARY(4))"
-        insert_query = "INSERT INTO test VALUES(UNHEX('ff010000'))"
-        event = self.create_and_insert_value(create_query, insert_query)
-        if event.table_map[event.table_id].column_name_flag:
-            self.assertEqual(event.rows[0]["values"]["b"], b"\xff\x01\x00\x00")
-
-    def test_fixed_length_binary(self):
-        create_query = "CREATE TABLE test(b BINARY(4))"
-        insert_query = "INSERT INTO test VALUES(UNHEX('ff010000'))"
-        event = self.create_and_insert_value(create_query, insert_query)
-        if event.table_map[event.table_id].column_name_flag:
-            self.assertEqual(event.rows[0]["values"]["b"], b"\xff\x01\x00\x00")
-
-=======
->>>>>>> 0c0805b7
     def test_decimal(self):
         create_query = "CREATE TABLE test (test DECIMAL(2,1))"
         insert_query = "INSERT INTO test VALUES(4.2)"
@@ -832,28 +815,6 @@
         event = self.create_and_insert_value(create_query, insert_query)
         if event.table_map[event.table_id].column_name_flag:
             self.assertMultiLineEqual(event.rows[0]["values"]["test"], string)
-<<<<<<< HEAD
-
-    def test_zerofill(self):
-        create_query = "CREATE TABLE test ( \
-            test TINYINT UNSIGNED ZEROFILL DEFAULT NULL, \
-            test2 SMALLINT UNSIGNED ZEROFILL DEFAULT NULL, \
-            test3 MEDIUMINT UNSIGNED ZEROFILL DEFAULT NULL, \
-            test4 INT UNSIGNED ZEROFILL DEFAULT NULL, \
-            test5 BIGINT UNSIGNED ZEROFILL DEFAULT NULL \
-            )"
-        insert_query = (
-            "INSERT INTO test (test, test2, test3, test4, test5) VALUES(1, 1, 1, 1, 1)"
-        )
-        event = self.create_and_insert_value(create_query, insert_query)
-        if event.table_map[event.table_id].column_name_flag:
-            self.assertEqual(event.rows[0]["values"]["test"], "001")
-            self.assertEqual(event.rows[0]["values"]["test2"], "00001")
-            self.assertEqual(event.rows[0]["values"]["test3"], "00000001")
-            self.assertEqual(event.rows[0]["values"]["test4"], "0000000001")
-            self.assertEqual(event.rows[0]["values"]["test5"], "00000000000000000001")
-=======
->>>>>>> 0c0805b7
 
     def test_partition_id(self):
         if not self.isMySQL80AndMore():
