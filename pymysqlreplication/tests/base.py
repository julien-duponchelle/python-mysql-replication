--- conflicted
+++ resolved
@@ -144,13 +144,9 @@
         self.connect_conn_control(db)
         self.stream = None
         self.resetBinLog()
-<<<<<<< HEAD
     
     def bin_log_basename(self):
         cursor = self.execute('select @@log_bin_basename')
         bin_log_basename = cursor.fetchone()[0]
         bin_log_basename = bin_log_basename.split("/")[-1]
-        return bin_log_basename
-=======
-        
->>>>>>> dc190cb2
+        return bin_log_basename