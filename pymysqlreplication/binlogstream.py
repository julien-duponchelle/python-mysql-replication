# -*- coding: utf-8 -*-

import pymysql
import struct
from distutils.version import LooseVersion

from pymysql.constants.COMMAND import COM_BINLOG_DUMP, COM_REGISTER_SLAVE
from pymysql.cursors import DictCursor

from .packet import BinLogPacketWrapper
from .constants.BINLOG import TABLE_MAP_EVENT, ROTATE_EVENT, FORMAT_DESCRIPTION_EVENT
from .gtid import GtidSet
from .event import (
    QueryEvent, RotateEvent, FormatDescriptionEvent,
    XidEvent, GtidEvent, StopEvent, XAPrepareEvent,
    BeginLoadQueryEvent, ExecuteLoadQueryEvent,
<<<<<<< HEAD
    HeartbeatLogEvent, NotImplementedEvent, MariadbGtidEvent, MariadbStartEncryptionEvent)
=======
    HeartbeatLogEvent, NotImplementedEvent, MariadbGtidEvent,
    MariadbAnnotateRowsEvent, RandEvent)
>>>>>>> 986bf5cb
from .exceptions import BinLogNotEnabled
from .row_event import (
    UpdateRowsEvent, WriteRowsEvent, DeleteRowsEvent, TableMapEvent)

try:
    from pymysql.constants.COMMAND import COM_BINLOG_DUMP_GTID
except ImportError:
    # Handle old pymysql versions
    # See: https://github.com/PyMySQL/PyMySQL/pull/261
    COM_BINLOG_DUMP_GTID = 0x1e

# 2013 Connection Lost
# 2006 MySQL server has gone away
MYSQL_EXPECTED_ERROR_CODES = [2013, 2006]


class ReportSlave(object):

    """Represent the values that you may report when connecting as a slave
    to a master. SHOW SLAVE HOSTS related"""

    hostname = ''
    username = ''
    password = ''
    port = 0

    def __init__(self, value):
        """
        Attributes:
            value: string or tuple
                   if string, then it will be used hostname
                   if tuple it will be used as (hostname, user, password, port)
        """

        if isinstance(value, (tuple, list)):
            try:
                self.hostname = value[0]
                self.username = value[1]
                self.password = value[2]
                self.port = int(value[3])
            except IndexError:
                pass
        elif isinstance(value, dict):
            for key in ['hostname', 'username', 'password', 'port']:
                try:
                    setattr(self, key, value[key])
                except KeyError:
                    pass
        else:
            self.hostname = value

    def __repr__(self):
        return '<ReportSlave hostname=%s username=%s password=%s port=%d>' %\
            (self.hostname, self.username, self.password, self.port)

    def encoded(self, server_id, master_id=0):
        """
        server_id: the slave server-id
        master_id: usually 0. Appears as "master id" in SHOW SLAVE HOSTS
                   on the master. Unknown what else it impacts.
        """

        # 1              [15] COM_REGISTER_SLAVE
        # 4              server-id
        # 1              slaves hostname length
        # string[$len]   slaves hostname
        # 1              slaves user len
        # string[$len]   slaves user
        # 1              slaves password len
        # string[$len]   slaves password
        # 2              slaves mysql-port
        # 4              replication rank
        # 4              master-id

        lhostname = len(self.hostname.encode())
        lusername = len(self.username.encode())
        lpassword = len(self.password.encode())

        packet_len = (1 +  # command
                      4 +  # server-id
                      1 +  # hostname length
                      lhostname +
                      1 +  # username length
                      lusername +
                      1 +  # password length
                      lpassword +
                      2 +  # slave mysql port
                      4 +  # replication rank
                      4)  # master-id

        MAX_STRING_LEN = 257  # one byte for length + 256 chars

        return (struct.pack('<i', packet_len) +
                bytes(bytearray([COM_REGISTER_SLAVE])) +
                struct.pack('<L', server_id) +
                struct.pack('<%dp' % min(MAX_STRING_LEN, lhostname + 1),
                            self.hostname.encode()) +
                struct.pack('<%dp' % min(MAX_STRING_LEN, lusername + 1),
                            self.username.encode()) +
                struct.pack('<%dp' % min(MAX_STRING_LEN, lpassword + 1),
                            self.password.encode()) +
                struct.pack('<H', self.port) +
                struct.pack('<l', 0) +
                struct.pack('<l', master_id))


class BinLogStreamReader(object):

    """Connect to replication stream and read event
    """
    report_slave = None

    def __init__(self, connection_settings, server_id,
                 ctl_connection_settings=None, resume_stream=False,
                 blocking=False, only_events=None, log_file=None,
                 log_pos=None, end_log_pos=None,
                 filter_non_implemented_events=True,
                 ignored_events=None, auto_position=None,
                 only_tables=None, ignored_tables=None,
                 only_schemas=None, ignored_schemas=None,
                 freeze_schema=False, skip_to_timestamp=None,
                 report_slave=None, slave_uuid=None,
                 pymysql_wrapper=None,
                 fail_on_table_metadata_unavailable=False,
                 slave_heartbeat=None,
                 is_mariadb=False,
                 annotate_rows_event=False,
                 ignore_decode_errors=False):
        """
        Attributes:
            ctl_connection_settings: Connection settings for cluster holding
                                     schema information
            resume_stream: Start for event from position or the latest event of
                           binlog or from older available event
            blocking: When master has finished reading/sending binlog it will
                      send EOF instead of blocking connection.
            only_events: Array of allowed events
            ignored_events: Array of ignored events
            log_file: Set replication start log file
            log_pos: Set replication start log pos (resume_stream should be
                     true)
            end_log_pos: Set replication end log pos
            auto_position: Use master_auto_position gtid to set position
            only_tables: An array with the tables you want to watch (only works
                         in binlog_format ROW)
            ignored_tables: An array with the tables you want to skip
            only_schemas: An array with the schemas you want to watch
            ignored_schemas: An array with the schemas you want to skip
            freeze_schema: If true do not support ALTER TABLE. It's faster.
            skip_to_timestamp: Ignore all events until reaching specified
                               timestamp.
            report_slave: Report slave in SHOW SLAVE HOSTS.
            slave_uuid: Report slave_uuid or replica_uuid in SHOW SLAVE HOSTS(MySQL 8.0.21-) or
                        SHOW REPLICAS(MySQL 8.0.22+) depends on your MySQL version.
            fail_on_table_metadata_unavailable: Should raise exception if we
                                                can't get table information on
                                                row_events
            slave_heartbeat: (seconds) Should master actively send heartbeat on
                             connection. This also reduces traffic in GTID
                             replication on replication resumption (in case
                             many event to skip in binlog). See
                             MASTER_HEARTBEAT_PERIOD in mysql documentation
                             for semantics
            is_mariadb: Flag to indicate it's a MariaDB server, used with auto_position
                    to point to Mariadb specific GTID.
            annotate_rows_event: Parameter value to enable annotate rows event in mariadb,
                    used with 'is_mariadb'
            ignore_decode_errors: If true, any decode errors encountered 
                                  when reading column data will be ignored.
        """

        self.__connection_settings = connection_settings
        self.__connection_settings.setdefault("charset", "utf8")

        self.__connected_stream = False
        self.__connected_ctl = False
        self.__resume_stream = resume_stream
        self.__blocking = blocking
        self._ctl_connection_settings = ctl_connection_settings
        if ctl_connection_settings:
            self._ctl_connection_settings.setdefault("charset", "utf8")

        self.__only_tables = only_tables
        self.__ignored_tables = ignored_tables
        self.__only_schemas = only_schemas
        self.__ignored_schemas = ignored_schemas
        self.__freeze_schema = freeze_schema
        self.__allowed_events = self._allowed_event_list(
            only_events, ignored_events, filter_non_implemented_events)
        self.__fail_on_table_metadata_unavailable = fail_on_table_metadata_unavailable
        self.__ignore_decode_errors = ignore_decode_errors

        # We can't filter on packet level TABLE_MAP and rotate event because
        # we need them for handling other operations
        self.__allowed_events_in_packet = frozenset(
            [TableMapEvent, RotateEvent]).union(self.__allowed_events)

        self.__server_id = server_id
        self.__use_checksum = False

        # Store table meta information
        self.table_map = {}
        self.log_pos = log_pos
        self.end_log_pos = end_log_pos
        self.log_file = log_file
        self.auto_position = auto_position
        self.skip_to_timestamp = skip_to_timestamp
        self.is_mariadb = is_mariadb
        self.__annotate_rows_event = annotate_rows_event

        if end_log_pos:
            self.is_past_end_log_pos = False

        if report_slave:
            self.report_slave = ReportSlave(report_slave)
        self.slave_uuid = slave_uuid
        self.slave_heartbeat = slave_heartbeat

        if pymysql_wrapper:
            self.pymysql_wrapper = pymysql_wrapper
        else:
            self.pymysql_wrapper = pymysql.connect
        self.mysql_version = (0, 0, 0)

    def close(self):
        if self.__connected_stream:
            self._stream_connection.close()
            self.__connected_stream = False
        if self.__connected_ctl:
            # break reference cycle between stream reader and underlying
            # mysql connection object
            self._ctl_connection._get_table_information = None
            self._ctl_connection.close()
            self.__connected_ctl = False

    def __connect_to_ctl(self):
        if not self._ctl_connection_settings:
            self._ctl_connection_settings = dict(self.__connection_settings)
        self._ctl_connection_settings["db"] = "information_schema"
        self._ctl_connection_settings["cursorclass"] = DictCursor
        self._ctl_connection = self.pymysql_wrapper(**self._ctl_connection_settings)
        self._ctl_connection._get_table_information = self.__get_table_information
        self.__connected_ctl = True

    def __checksum_enabled(self):
        """Return True if binlog-checksum = CRC32. Only for MySQL > 5.6"""
        cur = self._stream_connection.cursor()
        cur.execute("SHOW GLOBAL VARIABLES LIKE 'BINLOG_CHECKSUM'")
        result = cur.fetchone()
        cur.close()

        if result is None:
            return False
        var, value = result[:2]
        if value == 'NONE':
            return False
        return True

    def _register_slave(self):
        if not self.report_slave:
            return

        packet = self.report_slave.encoded(self.__server_id)

        if pymysql.__version__ < LooseVersion("0.6"):
            self._stream_connection.wfile.write(packet)
            self._stream_connection.wfile.flush()
            self._stream_connection.read_packet()
        else:
            self._stream_connection._write_bytes(packet)
            self._stream_connection._next_seq_id = 1
            self._stream_connection._read_packet()

    def __connect_to_stream(self):
        # log_pos (4) -- position in the binlog-file to start the stream with
        # flags (2) BINLOG_DUMP_NON_BLOCK (0 or 1)
        # server_id (4) -- server id of this slave
        # log_file (string.EOF) -- filename of the binlog on the master
        self._stream_connection = self.pymysql_wrapper(**self.__connection_settings)

        self.__use_checksum = self.__checksum_enabled()

        # If checksum is enabled we need to inform the server about the that
        # we support it
        if self.__use_checksum:
            cur = self._stream_connection.cursor()
            cur.execute("set @master_binlog_checksum= @@global.binlog_checksum")
            cur.close()

        if self.slave_uuid:
            cur = self._stream_connection.cursor()
            cur.execute("SET @slave_uuid = %s, @replica_uuid = %s", (self.slave_uuid, self.slave_uuid))
            cur.close()

        if self.slave_heartbeat:
            # 4294967 is documented as the max value for heartbeats
            net_timeout = float(self.__connection_settings.get('read_timeout',
                                                               4294967))
            # If heartbeat is too low, the connection will disconnect before,
            # this is also the behavior in mysql
            heartbeat = float(min(net_timeout/2., self.slave_heartbeat))
            if heartbeat > 4294967:
                heartbeat = 4294967

            # master_heartbeat_period is nanoseconds
            heartbeat = int(heartbeat * 1000000000)
            cur = self._stream_connection.cursor()
            cur.execute("set @master_heartbeat_period= %d" % heartbeat)
            cur.close()

        # When replicating from Mariadb 10.6.12 using binlog coordinates, a slave capability < 4 triggers a bug in
        # Mariadb, when it tries to replace GTID events with dummy ones. Given that this library understands GTID
        # events, setting the capability to 4 circumvents this error.
        # If the DB is mysql, this won't have any effect so no need to run this in a condition
        cur = self._stream_connection.cursor()
        cur.execute("SET @mariadb_slave_capability=4")
        cur.close()

        self._register_slave()

        if not self.auto_position:
            if self.is_mariadb:
                prelude = self.__set_mariadb_settings()
            else:
                # only when log_file and log_pos both provided, the position info is
                # valid, if not, get the current position from master
                if self.log_file is None or self.log_pos is None:
                    cur = self._stream_connection.cursor()
                    cur.execute("SHOW MASTER STATUS")
                    master_status = cur.fetchone()
                    if master_status is None:
                        raise BinLogNotEnabled()
                    self.log_file, self.log_pos = master_status[:2]
                    cur.close()

                prelude = struct.pack('<i', len(self.log_file) + 11) \
                    + bytes(bytearray([COM_BINLOG_DUMP]))

                if self.__resume_stream:
                    prelude += struct.pack('<I', self.log_pos)
                else:
                    prelude += struct.pack('<I', 4)

                flags = 0

                if not self.__blocking:
                    flags |= 0x01  # BINLOG_DUMP_NON_BLOCK
                prelude += struct.pack('<H', flags)

                prelude += struct.pack('<I', self.__server_id)
                prelude += self.log_file.encode()
        else:
            if self.is_mariadb:
                prelude = self.__set_mariadb_settings()        
            else:
                # Format for mysql packet master_auto_position
                #
                # All fields are little endian
                # All fields are unsigned

                # Packet length   uint   4bytes
                # Packet type     byte   1byte   == 0x1e
                # Binlog flags    ushort 2bytes  == 0 (for retrocompatibilty)
                # Server id       uint   4bytes
                # binlognamesize  uint   4bytes
                # binlogname      str    Nbytes  N = binlognamesize
                #                                Zeroified
                # binlog position uint   4bytes  == 4
                # payload_size    uint   4bytes

                # What come next, is the payload, where the slave gtid_executed
                # is sent to the master
                # n_sid           ulong  8bytes  == which size is the gtid_set
                # | sid           uuid   16bytes UUID as a binary
                # | n_intervals   ulong  8bytes  == how many intervals are sent
                # |                                 for this gtid
                # | | start       ulong  8bytes  Start position of this interval
                # | | stop        ulong  8bytes  Stop position of this interval

                # A gtid set looks like:
                #   19d69c1e-ae97-4b8c-a1ef-9e12ba966457:1-3:8-10,
                #   1c2aad49-ae92-409a-b4df-d05a03e4702e:42-47:80-100:130-140
                #
                # In this particular gtid set,
                # 19d69c1e-ae97-4b8c-a1ef-9e12ba966457:1-3:8-10
                # is the first member of the set, it is called a gtid.
                # In this gtid, 19d69c1e-ae97-4b8c-a1ef-9e12ba966457 is the sid
                # and have two intervals, 1-3 and 8-10, 1 is the start position of
                # the first interval 3 is the stop position of the first interval.

                gtid_set = GtidSet(self.auto_position)
                encoded_data_size = gtid_set.encoded_length

                header_size = (2 +  # binlog_flags
                               4 +  # server_id
                               4 +  # binlog_name_info_size
                               4 +  # empty binlog name
                               8 +  # binlog_pos_info_size
                               4)  # encoded_data_size

                prelude = b'' + struct.pack('<i', header_size + encoded_data_size)\
                    + bytes(bytearray([COM_BINLOG_DUMP_GTID]))

                flags = 0
                if not self.__blocking:
                    flags |= 0x01  # BINLOG_DUMP_NON_BLOCK
                flags |= 0x04  # BINLOG_THROUGH_GTID

                # binlog_flags (2 bytes)
                # see:
                #  https://dev.mysql.com/doc/internals/en/com-binlog-dump-gtid.html
                prelude += struct.pack('<H', flags)

                # server_id (4 bytes)
                prelude += struct.pack('<I', self.__server_id)
                # binlog_name_info_size (4 bytes)
                prelude += struct.pack('<I', 3)
                # empty_binlog_namapprovale (4 bytes)
                prelude += b'\0\0\0'
                # binlog_pos_info (8 bytes)
                prelude += struct.pack('<Q', 4)

                # encoded_data_size (4 bytes)
                prelude += struct.pack('<I', gtid_set.encoded_length)
                # encoded_data
                prelude += gtid_set.encoded()

        if pymysql.__version__ < LooseVersion("0.6"):
            self._stream_connection.wfile.write(prelude)
            self._stream_connection.wfile.flush()
        else:
            self._stream_connection._write_bytes(prelude)
            self._stream_connection._next_seq_id = 1
        self.__connected_stream = True

    def __set_mariadb_settings(self):
        # https://mariadb.com/kb/en/5-slave-registration/
        cur = self._stream_connection.cursor()
        if self.auto_position != None : 
            cur.execute("SET @slave_connect_state='%s'" % self.auto_position)
        cur.execute("SET @slave_gtid_strict_mode=1")
        cur.execute("SET @slave_gtid_ignore_duplicates=0")
        cur.close()

        # https://mariadb.com/kb/en/com_binlog_dump/
        header_size = (
                4 +  # binlog pos
                2 +  # binlog flags
                4 +  # slave server_id,
                4    # requested binlog file name , set it to empty
        )

        prelude = struct.pack('<i', header_size) + bytes(bytearray([COM_BINLOG_DUMP]))

        # binlog pos
        prelude += struct.pack('<i', 4)

        flags = 0

        # Enable annotate rows event 
        if self.__annotate_rows_event:
            flags |= 0x02 # BINLOG_SEND_ANNOTATE_ROWS_EVENT

        if not self.__blocking:
            flags |= 0x01  # BINLOG_DUMP_NON_BLOCK
        
        # binlog flags
        prelude += struct.pack('<H', flags)

        # server id (4 bytes)
        prelude += struct.pack('<I', self.__server_id)

        # empty_binlog_name (4 bytes)
        prelude += b'\0\0\0\0'

        return prelude

    def fetchone(self):
        while True:
            if self.end_log_pos and self.is_past_end_log_pos:
                return None

            if not self.__connected_stream:
                self.__connect_to_stream()

            if not self.__connected_ctl:
                self.__connect_to_ctl()

            try:
                if pymysql.__version__ < LooseVersion("0.6"):
                    pkt = self._stream_connection.read_packet()
                else:
                    pkt = self._stream_connection._read_packet()
            except pymysql.OperationalError as error:
                code, message = error.args
                if code in MYSQL_EXPECTED_ERROR_CODES:
                    self._stream_connection.close()
                    self.__connected_stream = False
                    continue
                raise

            if pkt.is_eof_packet():
                self.close()
                return None

            if not pkt.is_ok_packet():
                continue

            binlog_event = BinLogPacketWrapper(pkt, self.table_map,
                                               self._ctl_connection,
                                               self.mysql_version,
                                               self.__use_checksum,
                                               self.__allowed_events_in_packet,
                                               self.__only_tables,
                                               self.__ignored_tables,
                                               self.__only_schemas,
                                               self.__ignored_schemas,
                                               self.__freeze_schema,
                                               self.__fail_on_table_metadata_unavailable,
                                               self.__ignore_decode_errors)

            if binlog_event.event_type == ROTATE_EVENT:
                self.log_pos = binlog_event.event.position
                self.log_file = binlog_event.event.next_binlog
                # Table Id in binlog are NOT persistent in MySQL - they are in-memory identifiers
                # that means that when MySQL master restarts, it will reuse same table id for different tables
                # which will cause errors for us since our in-memory map will try to decode row data with
                # wrong table schema.
                # The fix is to rely on the fact that MySQL will also rotate to a new binlog file every time it
                # restarts. That means every rotation we see *could* be a sign of restart and so potentially
                # invalidates all our cached table id to schema mappings. This means we have to load them all
                # again for each logfile which is potentially wasted effort but we can't really do much better
                # without being broken in restart case
                self.table_map = {}
            elif binlog_event.log_pos:
                self.log_pos = binlog_event.log_pos

            if self.end_log_pos and self.log_pos >= self.end_log_pos:
                # We're currently at, or past, the specified end log position.
                self.is_past_end_log_pos = True

            # This check must not occur before clearing the ``table_map`` as a
            # result of a RotateEvent.
            #
            # The first RotateEvent in a binlog file has a timestamp of
            # zero.  If the server has moved to a new log and not written a
            # timestamped RotateEvent at the end of the previous log, the
            # RotateEvent at the beginning of the new log will be ignored
            # if the caller provided a positive ``skip_to_timestamp``
            # value.  This will result in the ``table_map`` becoming
            # corrupt.
            #
            # https://dev.mysql.com/doc/internals/en/event-data-for-specific-event-types.html
            # From the MySQL Internals Manual:
            #
            #   ROTATE_EVENT is generated locally and written to the binary
            #   log on the master. It is written to the relay log on the
            #   slave when FLUSH LOGS occurs, and when receiving a
            #   ROTATE_EVENT from the master. In the latter case, there
            #   will be two rotate events in total originating on different
            #   servers.
            #
            #   There are conditions under which the terminating
            #   log-rotation event does not occur. For example, the server
            #   might crash.
            if self.skip_to_timestamp and binlog_event.timestamp < self.skip_to_timestamp:
                continue

            if binlog_event.event_type == TABLE_MAP_EVENT and \
                    binlog_event.event is not None:
                self.table_map[binlog_event.event.table_id] = \
                    binlog_event.event.get_table()

            # event is none if we have filter it on packet level
            # we filter also not allowed events
            if binlog_event.event is None or (binlog_event.event.__class__ not in self.__allowed_events):
                continue

            if binlog_event.event_type == FORMAT_DESCRIPTION_EVENT:
                self.mysql_version = binlog_event.event.mysql_version

            return binlog_event.event

    def _allowed_event_list(self, only_events, ignored_events,
                            filter_non_implemented_events):
        if only_events is not None:
            events = set(only_events)
        else:
            events = set((
                QueryEvent,
                RotateEvent,
                StopEvent,
                FormatDescriptionEvent,
                XAPrepareEvent,
                XidEvent,
                GtidEvent,
                BeginLoadQueryEvent,
                ExecuteLoadQueryEvent,
                UpdateRowsEvent,
                WriteRowsEvent,
                DeleteRowsEvent,
                TableMapEvent,
                HeartbeatLogEvent,
                NotImplementedEvent,
                MariadbGtidEvent,
<<<<<<< HEAD
                MariadbStartEncryptionEvent
=======
                MariadbAnnotateRowsEvent,
                RandEvent
>>>>>>> 986bf5cb
                ))
        if ignored_events is not None:
            for e in ignored_events:
                events.remove(e)
        if filter_non_implemented_events:
            try:
                events.remove(NotImplementedEvent)
            except KeyError:
                pass
        return frozenset(events)

    def __get_table_information(self, schema, table):
        for i in range(1, 3):
            try:
                if not self.__connected_ctl:
                    self.__connect_to_ctl()

                cur = self._ctl_connection.cursor()
                cur.execute("""
                    SELECT
                        COLUMN_NAME, COLLATION_NAME, CHARACTER_SET_NAME,
                        COLUMN_COMMENT, COLUMN_TYPE, COLUMN_KEY, ORDINAL_POSITION,
                        DATA_TYPE, CHARACTER_OCTET_LENGTH
                    FROM
                        information_schema.columns
                    WHERE
                        table_schema = %s AND table_name = %s
                    ORDER BY ORDINAL_POSITION
                    """, (schema, table))

                return cur.fetchall()
            except pymysql.OperationalError as error:
                code, message = error.args
                if code in MYSQL_EXPECTED_ERROR_CODES:
                    self.__connected_ctl = False
                    continue
                else:
                    raise error

    def __iter__(self):
        return iter(self.fetchone, None)<|MERGE_RESOLUTION|>--- conflicted
+++ resolved
@@ -14,12 +14,8 @@
     QueryEvent, RotateEvent, FormatDescriptionEvent,
     XidEvent, GtidEvent, StopEvent, XAPrepareEvent,
     BeginLoadQueryEvent, ExecuteLoadQueryEvent,
-<<<<<<< HEAD
-    HeartbeatLogEvent, NotImplementedEvent, MariadbGtidEvent, MariadbStartEncryptionEvent)
-=======
     HeartbeatLogEvent, NotImplementedEvent, MariadbGtidEvent,
-    MariadbAnnotateRowsEvent, RandEvent)
->>>>>>> 986bf5cb
+    MariadbAnnotateRowsEvent, RandEvent, MariadbStartEncryptionEvent)
 from .exceptions import BinLogNotEnabled
 from .row_event import (
     UpdateRowsEvent, WriteRowsEvent, DeleteRowsEvent, TableMapEvent)
@@ -625,12 +621,9 @@
                 HeartbeatLogEvent,
                 NotImplementedEvent,
                 MariadbGtidEvent,
-<<<<<<< HEAD
+                MariadbAnnotateRowsEvent,
+                RandEvent,
                 MariadbStartEncryptionEvent
-=======
-                MariadbAnnotateRowsEvent,
-                RandEvent
->>>>>>> 986bf5cb
                 ))
         if ignored_events is not None:
             for e in ignored_events:
