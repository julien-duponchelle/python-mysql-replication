# -*- coding: utf-8 -*-

import struct
import logging
from distutils.version import LooseVersion

import pymysql
from pymysql.constants.COMMAND import COM_BINLOG_DUMP, COM_REGISTER_SLAVE
from pymysql.cursors import DictCursor

from .constants.BINLOG import TABLE_MAP_EVENT, ROTATE_EVENT, FORMAT_DESCRIPTION_EVENT
from .event import (
    QueryEvent, RotateEvent, FormatDescriptionEvent,
    XidEvent, GtidEvent, StopEvent, XAPrepareEvent,
    BeginLoadQueryEvent, ExecuteLoadQueryEvent,
    HeartbeatLogEvent, NotImplementedEvent, MariadbGtidEvent,
    MariadbAnnotateRowsEvent, RandEvent, MariadbStartEncryptionEvent, RowsQueryLogEvent,
    MariadbGtidListEvent, MariadbBinLogCheckPointEvent, UserVarEvent,
    PreviousGtidsEvent)
from .exceptions import BinLogNotEnabled
from .gtid import GtidSet
from .packet import BinLogPacketWrapper
from .row_event import (
    UpdateRowsEvent, WriteRowsEvent, DeleteRowsEvent, TableMapEvent)

try:
    from pymysql.constants.COMMAND import COM_BINLOG_DUMP_GTID
except ImportError:
    # Handle old pymysql versions
    # See: https://github.com/PyMySQL/PyMySQL/pull/261
    COM_BINLOG_DUMP_GTID = 0x1e

# 2013 Connection Lost
# 2006 MySQL server has gone away
MYSQL_EXPECTED_ERROR_CODES = [2013, 2006]


class ReportSlave(object):
    """Represent the values that you may report when connecting as a slave
    to a master. SHOW SLAVE HOSTS related"""

    hostname = ''
    username = ''
    password = ''
    port = 0

    def __init__(self, value):
        """
        Attributes:
            value: string or tuple
                   if string, then it will be used hostname
                   if tuple it will be used as (hostname, user, password, port)
        """

        if isinstance(value, (tuple, list)):
            try:
                self.hostname = value[0]
                self.username = value[1]
                self.password = value[2]
                self.port = int(value[3])
            except IndexError:
                pass
        elif isinstance(value, dict):
            for key in ['hostname', 'username', 'password', 'port']:
                try:
                    setattr(self, key, value[key])
                except KeyError:
                    pass
        else:
            self.hostname = value

    def __repr__(self):
        return '<ReportSlave hostname=%s username=%s password=%s port=%d>' % \
            (self.hostname, self.username, self.password, self.port)

    def encoded(self, server_id, master_id=0):
        """
        server_id: the slave server-id
        master_id: usually 0. Appears as "master id" in SHOW SLAVE HOSTS
                   on the master. Unknown what else it impacts.
        """

        # 1              [15] COM_REGISTER_SLAVE
        # 4              server-id
        # 1              slaves hostname length
        # string[$len]   slaves hostname
        # 1              slaves user len
        # string[$len]   slaves user
        # 1              slaves password len
        # string[$len]   slaves password
        # 2              slaves mysql-port
        # 4              replication rank
        # 4              master-id

        lhostname = len(self.hostname.encode())
        lusername = len(self.username.encode())
        lpassword = len(self.password.encode())

        packet_len = (1 +  # command
                      4 +  # server-id
                      1 +  # hostname length
                      lhostname +
                      1 +  # username length
                      lusername +
                      1 +  # password length
                      lpassword +
                      2 +  # slave mysql port
                      4 +  # replication rank
                      4)  # master-id

        MAX_STRING_LEN = 257  # one byte for length + 256 chars

        return (struct.pack('<i', packet_len) +
                bytes(bytearray([COM_REGISTER_SLAVE])) +
                struct.pack('<L', server_id) +
                struct.pack('<%dp' % min(MAX_STRING_LEN, lhostname + 1),
                            self.hostname.encode()) +
                struct.pack('<%dp' % min(MAX_STRING_LEN, lusername + 1),
                            self.username.encode()) +
                struct.pack('<%dp' % min(MAX_STRING_LEN, lpassword + 1),
                            self.password.encode()) +
                struct.pack('<H', self.port) +
                struct.pack('<l', 0) +
                struct.pack('<l', master_id))


class BinLogStreamReader(object):
    """Connect to replication stream and read event
    """
    report_slave = None

    def __init__(self, connection_settings, server_id,
                 ctl_connection_settings=None, resume_stream=False,
                 blocking=False, only_events=None, log_file=None,
                 log_pos=None, end_log_pos=None,
                 filter_non_implemented_events=True,
                 ignored_events=None, auto_position=None,
                 only_tables=None, ignored_tables=None,
                 only_schemas=None, ignored_schemas=None,
                 freeze_schema=False, skip_to_timestamp=None,
                 report_slave=None, slave_uuid=None,
                 pymysql_wrapper=None,
                 fail_on_table_metadata_unavailable=False,
                 slave_heartbeat=None,
                 is_mariadb=False,
                 annotate_rows_event=False,
                 ignore_decode_errors=False,
                 verify_checksum=False,
                 enable_logging=True,):
        """
        Attributes:
            ctl_connection_settings: Connection settings for cluster holding
                                     schema information
            resume_stream: Start for event from position or the latest event of
                           binlog or from older available event
            blocking: When master has finished reading/sending binlog it will
                      send EOF instead of blocking connection.
            only_events: Array of allowed events
            ignored_events: Array of ignored events
            log_file: Set replication start log file
            log_pos: Set replication start log pos (resume_stream should be
                     true)
            end_log_pos: Set replication end log pos
            auto_position: Use master_auto_position gtid to set position
            only_tables: An array with the tables you want to watch (only works
                         in binlog_format ROW)
            ignored_tables: An array with the tables you want to skip
            only_schemas: An array with the schemas you want to watch
            ignored_schemas: An array with the schemas you want to skip
            freeze_schema: If true do not support ALTER TABLE. It's faster.
            skip_to_timestamp: Ignore all events until reaching specified
                               timestamp.
            report_slave: Report slave in SHOW SLAVE HOSTS.
            slave_uuid: Report slave_uuid or replica_uuid in SHOW SLAVE HOSTS(MySQL 8.0.21-) or
                        SHOW REPLICAS(MySQL 8.0.22+) depends on your MySQL version.
            fail_on_table_metadata_unavailable: Should raise exception if we
                                                can't get table information on
                                                row_events
            slave_heartbeat: (seconds) Should master actively send heartbeat on
                             connection. This also reduces traffic in GTID
                             replication on replication resumption (in case
                             many event to skip in binlog). See
                             MASTER_HEARTBEAT_PERIOD in mysql documentation
                             for semantics
            is_mariadb: Flag to indicate it's a MariaDB server, used with auto_position
                    to point to Mariadb specific GTID.
            annotate_rows_event: Parameter value to enable annotate rows event in mariadb,
                    used with 'is_mariadb'
            ignore_decode_errors: If true, any decode errors encountered
                                  when reading column data will be ignored.
            verify_checksum: If true, verify events read from the binary log by examining checksums.
            enable_logging: When set to True, logs various details helpful for debugging and monitoring
                            When set to False, logging is disabled to enhance performance.
        """

        self.__connection_settings = connection_settings
        self.__connection_settings.setdefault("charset", "utf8")

        self.__connected_stream = False
        self.__connected_ctl = False
        self.__resume_stream = resume_stream
        self.__blocking = blocking
        self._ctl_connection_settings = ctl_connection_settings
        if ctl_connection_settings:
            self._ctl_connection_settings.setdefault("charset", "utf8")

        self.__only_tables = only_tables
        self.__ignored_tables = ignored_tables
        self.__only_schemas = only_schemas
        self.__ignored_schemas = ignored_schemas
        self.__freeze_schema = freeze_schema
        self.__allowed_events = self._allowed_event_list(
            only_events, ignored_events, filter_non_implemented_events)
        self.__fail_on_table_metadata_unavailable = fail_on_table_metadata_unavailable
        self.__ignore_decode_errors = ignore_decode_errors
        self.__verify_checksum = verify_checksum

        # We can't filter on packet level TABLE_MAP and rotate event because
        # we need them for handling other operations
        self.__allowed_events_in_packet = frozenset(
            [TableMapEvent, RotateEvent]).union(self.__allowed_events)

        self.__server_id = server_id
        self.__use_checksum = False

        # Store table meta information
        self.table_map = {}
        self.log_pos = log_pos
        self.end_log_pos = end_log_pos
        self.log_file = log_file
        self.auto_position = auto_position
        self.skip_to_timestamp = skip_to_timestamp
        self.is_mariadb = is_mariadb
        self.__annotate_rows_event = annotate_rows_event
        if enable_logging:
            self.__log_valid_parameters()

        if end_log_pos:
            self.is_past_end_log_pos = False

        if report_slave:
            self.report_slave = ReportSlave(report_slave)
        self.slave_uuid = slave_uuid
        self.slave_heartbeat = slave_heartbeat

        if pymysql_wrapper:
            self.pymysql_wrapper = pymysql_wrapper
        else:
            self.pymysql_wrapper = pymysql.connect
        self.mysql_version = (0, 0, 0)

    def close(self):
        if self.__connected_stream:
            self._stream_connection.close()
            self.__connected_stream = False
        if self.__connected_ctl:
            # break reference cycle between stream reader and underlying
            # mysql connection object
            self._ctl_connection._get_table_information = None
            self._ctl_connection.close()
            self.__connected_ctl = False

    def __connect_to_ctl(self):
        if not self._ctl_connection_settings:
            self._ctl_connection_settings = dict(self.__connection_settings)
        self._ctl_connection_settings["db"] = "information_schema"
        self._ctl_connection_settings["cursorclass"] = DictCursor
        self._ctl_connection_settings["autocommit"] = True
        self._ctl_connection = self.pymysql_wrapper(**self._ctl_connection_settings)
        self._ctl_connection._get_table_information = self.__get_table_information
        self._ctl_connection._get_dbms = self.__get_dbms
        self.__connected_ctl = True

    def __checksum_enabled(self):
        """Return True if binlog-checksum = CRC32. Only for MySQL > 5.6"""
        cur = self._stream_connection.cursor()
        cur.execute("SHOW GLOBAL VARIABLES LIKE 'BINLOG_CHECKSUM'")
        result = cur.fetchone()
        cur.close()

        if result is None:
            return False
        var, value = result[:2]
        if value == 'NONE':
            return False
        return True

    def _register_slave(self):
        if not self.report_slave:
            return

        packet = self.report_slave.encoded(self.__server_id)

        if pymysql.__version__ < LooseVersion("0.6"):
            self._stream_connection.wfile.write(packet)
            self._stream_connection.wfile.flush()
            self._stream_connection.read_packet()
        else:
            self._stream_connection._write_bytes(packet)
            self._stream_connection._next_seq_id = 1
            self._stream_connection._read_packet()

    def __connect_to_stream(self):
        # log_pos (4) -- position in the binlog-file to start the stream with
        # flags (2) BINLOG_DUMP_NON_BLOCK (0 or 1)
        # server_id (4) -- server id of this slave
        # log_file (string.EOF) -- filename of the binlog on the master
        self._stream_connection = self.pymysql_wrapper(**self.__connection_settings)

        self.__use_checksum = self.__checksum_enabled()

        # If checksum is enabled we need to inform the server about the that
        # we support it
        if self.__use_checksum:
            cur = self._stream_connection.cursor()
            cur.execute("SET @master_binlog_checksum= @@global.binlog_checksum")
            cur.close()

        if self.slave_uuid:
            cur = self._stream_connection.cursor()
            cur.execute("SET @slave_uuid = %s, @replica_uuid = %s", (self.slave_uuid, self.slave_uuid))
            cur.close()

        if self.slave_heartbeat:
            # 4294967 is documented as the max value for heartbeats
            net_timeout = float(self.__connection_settings.get('read_timeout',
                                                               4294967))
            # If heartbeat is too low, the connection will disconnect before,
            # this is also the behavior in mysql
            heartbeat = float(min(net_timeout / 2., self.slave_heartbeat))
            if heartbeat > 4294967:
                heartbeat = 4294967

            # master_heartbeat_period is nanoseconds
            heartbeat = int(heartbeat * 1000000000)
            cur = self._stream_connection.cursor()
            cur.execute("SET @master_heartbeat_period= %d" % heartbeat)
            cur.close()

        # When replicating from Mariadb 10.6.12 using binlog coordinates, a slave capability < 4 triggers a bug in
        # Mariadb, when it tries to replace GTID events with dummy ones. Given that this library understands GTID
        # events, setting the capability to 4 circumvents this error.
        # If the DB is mysql, this won't have any effect so no need to run this in a condition
        cur = self._stream_connection.cursor()
        cur.execute("SET @mariadb_slave_capability=4")
        cur.close()

        self._register_slave()

        if not self.auto_position:
            if self.is_mariadb:
                prelude = self.__set_mariadb_settings()
            else:
                # only when log_file and log_pos both provided, the position info is
                # valid, if not, get the current position from master
                if self.log_file is None or self.log_pos is None:
                    cur = self._stream_connection.cursor()
                    cur.execute("SHOW MASTER STATUS")
                    master_status = cur.fetchone()
                    if master_status is None:
                        raise BinLogNotEnabled()
                    self.log_file, self.log_pos = master_status[:2]
                    cur.close()

                prelude = struct.pack('<i', len(self.log_file) + 11) \
                          + bytes(bytearray([COM_BINLOG_DUMP]))

                if self.__resume_stream:
                    prelude += struct.pack('<I', self.log_pos)
                else:
                    prelude += struct.pack('<I', 4)

                flags = 0

                if not self.__blocking:
                    flags |= 0x01  # BINLOG_DUMP_NON_BLOCK

                prelude += struct.pack('<H', flags)

                prelude += struct.pack('<I', self.__server_id)

                prelude += self.log_file.encode()
        else:
            if self.is_mariadb:
                prelude = self.__set_mariadb_settings()
            else:
                # Format for mysql packet master_auto_position
                #
                # All fields are little endian
                # All fields are unsigned

                # Packet length   uint   4bytes
                # Packet type     byte   1byte   == 0x1e
                # Binlog flags    ushort 2bytes  == 0 (for retrocompatibilty)
                # Server id       uint   4bytes
                # binlognamesize  uint   4bytes
                # binlogname      str    Nbytes  N = binlognamesize
                #                                Zeroified
                # binlog position uint   4bytes  == 4
                # payload_size    uint   4bytes

                # What come next, is the payload, where the slave gtid_executed
                # is sent to the master
                # n_sid           ulong  8bytes  == which size is the gtid_set
                # | sid           uuid   16bytes UUID as a binary
                # | n_intervals   ulong  8bytes  == how many intervals are sent
                # |                                 for this gtid
                # | | start       ulong  8bytes  Start position of this interval
                # | | stop        ulong  8bytes  Stop position of this interval

                # A gtid set looks like:
                #   19d69c1e-ae97-4b8c-a1ef-9e12ba966457:1-3:8-10,
                #   1c2aad49-ae92-409a-b4df-d05a03e4702e:42-47:80-100:130-140
                #
                # In this particular gtid set,
                # 19d69c1e-ae97-4b8c-a1ef-9e12ba966457:1-3:8-10
                # is the first member of the set, it is called a gtid.
                # In this gtid, 19d69c1e-ae97-4b8c-a1ef-9e12ba966457 is the sid
                # and have two intervals, 1-3 and 8-10, 1 is the start position of
                # the first interval 3 is the stop position of the first interval.

                gtid_set = GtidSet(self.auto_position)
                encoded_data_size = gtid_set.encoded_length

                header_size = (2 +  # binlog_flags
                               4 +  # server_id
                               4 +  # binlog_name_info_size
                               4 +  # empty binlog name
                               8 +  # binlog_pos_info_size
                               4)  # encoded_data_size

                prelude = b'' + struct.pack('<i', header_size + encoded_data_size) \
                          + bytes(bytearray([COM_BINLOG_DUMP_GTID]))

                flags = 0
                if not self.__blocking:
                    flags |= 0x01  # BINLOG_DUMP_NON_BLOCK
                flags |= 0x04  # BINLOG_THROUGH_GTID

                # binlog_flags (2 bytes)
                # see:
                #  https://dev.mysql.com/doc/internals/en/com-binlog-dump-gtid.html
                prelude += struct.pack('<H', flags)

                # server_id (4 bytes)
                prelude += struct.pack('<I', self.__server_id)
                # binlog_name_info_size (4 bytes)
                prelude += struct.pack('<I', 3)
                # empty_binlog_namapprovale (4 bytes)
                prelude += b'\0\0\0'
                # binlog_pos_info (8 bytes)
                prelude += struct.pack('<Q', 4)

                # encoded_data_size (4 bytes)
                prelude += struct.pack('<I', gtid_set.encoded_length)
                # encoded_data
                prelude += gtid_set.encoded()

        if pymysql.__version__ < LooseVersion("0.6"):
            self._stream_connection.wfile.write(prelude)
            self._stream_connection.wfile.flush()
        else:
            self._stream_connection._write_bytes(prelude)
            self._stream_connection._next_seq_id = 1
        self.__connected_stream = True

    def __set_mariadb_settings(self):
        # https://mariadb.com/kb/en/5-slave-registration/
        cur = self._stream_connection.cursor()
        if self.auto_position != None:
            cur.execute("SET @slave_connect_state='%s'" % self.auto_position)
        cur.execute("SET @slave_gtid_strict_mode=1")
        cur.execute("SET @slave_gtid_ignore_duplicates=0")
        cur.close()

        # https://mariadb.com/kb/en/com_binlog_dump/
        header_size = (
                4 +  # binlog pos
                2 +  # binlog flags
                4 +  # slave server_id,
                4  # requested binlog file name , set it to empty
        )

        prelude = struct.pack('<i', header_size) + bytes(bytearray([COM_BINLOG_DUMP]))

        # binlog pos
        prelude += struct.pack('<i', 4)

        flags = 0

        # Enable annotate rows event
        if self.__annotate_rows_event:
            flags |= 0x02  # BINLOG_SEND_ANNOTATE_ROWS_EVENT

        if not self.__blocking:
            flags |= 0x01  # BINLOG_DUMP_NON_BLOCK

        # binlog flags
        prelude += struct.pack('<H', flags)

        # server id (4 bytes)
        prelude += struct.pack('<I', self.__server_id)

        # empty_binlog_name (4 bytes)
        prelude += b'\0\0\0\0'

        return prelude

    def fetchone(self):
        while True:
            if self.end_log_pos and self.is_past_end_log_pos:
                return None

            if not self.__connected_stream:
                self.__connect_to_stream()

            if not self.__connected_ctl:
                self.__connect_to_ctl()

            try:
                if pymysql.__version__ < LooseVersion("0.6"):
                    pkt = self._stream_connection.read_packet()
                else:
                    pkt = self._stream_connection._read_packet()
            except pymysql.OperationalError as error:
                code, message = error.args
                if code in MYSQL_EXPECTED_ERROR_CODES:
                    self._stream_connection.close()
                    self.__connected_stream = False
                    continue
                raise

            if pkt.is_eof_packet():
                self.close()
                return None

            if not pkt.is_ok_packet():
                continue

            binlog_event = BinLogPacketWrapper(pkt, self.table_map,
                                               self._ctl_connection,
                                               self.mysql_version,
                                               self.__use_checksum,
                                               self.__allowed_events_in_packet,
                                               self.__only_tables,
                                               self.__ignored_tables,
                                               self.__only_schemas,
                                               self.__ignored_schemas,
                                               self.__freeze_schema,
                                               self.__fail_on_table_metadata_unavailable,
                                               self.__ignore_decode_errors,
                                               self.__verify_checksum,)

            if binlog_event.event_type == ROTATE_EVENT:
                self.log_pos = binlog_event.event.position
                self.log_file = binlog_event.event.next_binlog
                # Table Id in binlog are NOT persistent in MySQL - they are in-memory identifiers
                # that means that when MySQL master restarts, it will reuse same table id for different tables
                # which will cause errors for us since our in-memory map will try to decode row data with
                # wrong table schema.
                # The fix is to rely on the fact that MySQL will also rotate to a new binlog file every time it
                # restarts. That means every rotation we see *could* be a sign of restart and so potentially
                # invalidates all our cached table id to schema mappings. This means we have to load them all
                # again for each logfile which is potentially wasted effort but we can't really do much better
                # without being broken in restart case
                self.table_map = {}
            elif binlog_event.log_pos:
                self.log_pos = binlog_event.log_pos

            if self.end_log_pos and self.log_pos >= self.end_log_pos:
                # We're currently at, or past, the specified end log position.
                self.is_past_end_log_pos = True

            # This check must not occur before clearing the ``table_map`` as a
            # result of a RotateEvent.
            #
            # The first RotateEvent in a binlog file has a timestamp of
            # zero.  If the server has moved to a new log and not written a
            # timestamped RotateEvent at the end of the previous log, the
            # RotateEvent at the beginning of the new log will be ignored
            # if the caller provided a positive ``skip_to_timestamp``
            # value.  This will result in the ``table_map`` becoming
            # corrupt.
            #
            # https://dev.mysql.com/doc/internals/en/event-data-for-specific-event-types.html
            # From the MySQL Internals Manual:
            #
            #   ROTATE_EVENT is generated locally and written to the binary
            #   log on the master. It is written to the relay log on the
            #   slave when FLUSH LOGS occurs, and when receiving a
            #   ROTATE_EVENT from the master. In the latter case, there
            #   will be two rotate events in total originating on different
            #   servers.
            #
            #   There are conditions under which the terminating
            #   log-rotation event does not occur. For example, the server
            #   might crash.
            if self.skip_to_timestamp and binlog_event.timestamp < self.skip_to_timestamp:
                continue

            if binlog_event.event_type == TABLE_MAP_EVENT and \
                    binlog_event.event is not None:
                self.table_map[binlog_event.event.table_id] = \
                    binlog_event.event.get_table()

            # event is none if we have filter it on packet level
            # we filter also not allowed events
            if binlog_event.event is None or (binlog_event.event.__class__ not in self.__allowed_events):
                continue

            if binlog_event.event_type == FORMAT_DESCRIPTION_EVENT:
                self.mysql_version = binlog_event.event.mysql_version

            return binlog_event.event

    def _allowed_event_list(self, only_events, ignored_events,
                            filter_non_implemented_events):
        if only_events is not None:
            events = set(only_events)
        else:
            events = set((
                QueryEvent,
                RotateEvent,
                StopEvent,
                FormatDescriptionEvent,
                XAPrepareEvent,
                XidEvent,
                GtidEvent,
                BeginLoadQueryEvent,
                ExecuteLoadQueryEvent,
                UpdateRowsEvent,
                WriteRowsEvent,
                DeleteRowsEvent,
                TableMapEvent,
                HeartbeatLogEvent,
                NotImplementedEvent,
                MariadbGtidEvent,
                RowsQueryLogEvent,
                MariadbAnnotateRowsEvent,
                RandEvent,
                MariadbStartEncryptionEvent,
                MariadbGtidListEvent,
                MariadbBinLogCheckPointEvent,
                UserVarEvent,
                PreviousGtidsEvent
            ))
        if ignored_events is not None:
            for e in ignored_events:
                events.remove(e)
        if filter_non_implemented_events:
            try:
                events.remove(NotImplementedEvent)
            except KeyError:
                pass
        return frozenset(events)

    def __get_table_information(self, schema, table):
        for i in range(1, 3):
            try:
                if not self.__connected_ctl:
                    self.__connect_to_ctl()

                cur = self._ctl_connection.cursor()
                cur.execute("""
                    SELECT
                        COLUMN_NAME, COLLATION_NAME, CHARACTER_SET_NAME,
                        COLUMN_COMMENT, COLUMN_TYPE, COLUMN_KEY, ORDINAL_POSITION,
                        DATA_TYPE, CHARACTER_OCTET_LENGTH
                    FROM
                        information_schema.columns
                    WHERE
                        table_schema = %s AND table_name = %s
                    """, (schema, table))
                result = sorted(cur.fetchall(), key=lambda x: x['ORDINAL_POSITION'])
                cur.close()

                return result
            except pymysql.OperationalError as error:
                code, message = error.args
                if code in MYSQL_EXPECTED_ERROR_CODES:
                    self.__connected_ctl = False
                    continue
                else:
                    raise error

<<<<<<< HEAD
    def __log_valid_parameters(self):
        ignored = ["allowed_events", "table_map"]
        for parameter, value in self.__dict__.items():
            if parameter.startswith("_BinLogStreamReader__"):
                parameter = parameter.replace("_BinLogStreamReader__", "")
            if parameter in ignored or not value:
                continue
            if type(value) == frozenset:
                string_list = [str(item).split()[-1][:-2].split('.')[2] for item in value]
                items = ", ".join(string_list)
                comment = f"{parameter}: [{items}]"
            else:
                comment = f"{parameter}: {value}"
            logging.info(comment)
=======
    def __get_dbms(self):
        if not self.__connected_ctl:
            self.__connect_to_ctl()

        cur = self._ctl_connection.cursor()
        cur.execute("SELECT VERSION();")
        version_info = cur.fetchone().get('VERSION()', '')

        if 'MariaDB' in version_info:
            return 'mariadb'
        return 'mysql'
>>>>>>> 2e439b6c

    def __iter__(self):
        return iter(self.fetchone, None)<|MERGE_RESOLUTION|>--- conflicted
+++ resolved
@@ -682,8 +682,19 @@
                     continue
                 else:
                     raise error
-
-<<<<<<< HEAD
+                
+    def __get_dbms(self):
+        if not self.__connected_ctl:
+            self.__connect_to_ctl()
+
+        cur = self._ctl_connection.cursor()
+        cur.execute("SELECT VERSION();")
+        version_info = cur.fetchone().get('VERSION()', '')
+
+        if 'MariaDB' in version_info:
+            return 'mariadb'
+        return 'mysql'
+
     def __log_valid_parameters(self):
         ignored = ["allowed_events", "table_map"]
         for parameter, value in self.__dict__.items():
@@ -698,19 +709,6 @@
             else:
                 comment = f"{parameter}: {value}"
             logging.info(comment)
-=======
-    def __get_dbms(self):
-        if not self.__connected_ctl:
-            self.__connect_to_ctl()
-
-        cur = self._ctl_connection.cursor()
-        cur.execute("SELECT VERSION();")
-        version_info = cur.fetchone().get('VERSION()', '')
-
-        if 'MariaDB' in version_info:
-            return 'mariadb'
-        return 'mysql'
->>>>>>> 2e439b6c
 
     def __iter__(self):
         return iter(self.fetchone, None)