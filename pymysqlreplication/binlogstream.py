# -*- coding: utf-8 -*-

import struct
from distutils.version import LooseVersion

import pymysql
from pymysql.constants.COMMAND import COM_BINLOG_DUMP, COM_REGISTER_SLAVE
from pymysql.cursors import DictCursor

from .constants.BINLOG import TABLE_MAP_EVENT, ROTATE_EVENT, FORMAT_DESCRIPTION_EVENT
from .event import (
    QueryEvent, RotateEvent, FormatDescriptionEvent,
    XidEvent, GtidEvent, StopEvent, XAPrepareEvent,
    BeginLoadQueryEvent, ExecuteLoadQueryEvent,
<<<<<<< HEAD
    HeartbeatLogEvent, NotImplementedEvent, MariadbGtidEvent, MariadbBinLogCheckPointEvent)
=======
    HeartbeatLogEvent, NotImplementedEvent, MariadbGtidEvent,
    MariadbAnnotateRowsEvent, RandEvent, MariadbStartEncryptionEvent, RowsQueryLogEvent)
>>>>>>> dc190cb2
from .exceptions import BinLogNotEnabled
from .gtid import GtidSet
from .packet import BinLogPacketWrapper
from .row_event import (
    UpdateRowsEvent, WriteRowsEvent, DeleteRowsEvent, TableMapEvent)

try:
    from pymysql.constants.COMMAND import COM_BINLOG_DUMP_GTID
except ImportError:
    # Handle old pymysql versions
    # See: https://github.com/PyMySQL/PyMySQL/pull/261
    COM_BINLOG_DUMP_GTID = 0x1e

# 2013 Connection Lost
# 2006 MySQL server has gone away
MYSQL_EXPECTED_ERROR_CODES = [2013, 2006]


class ReportSlave(object):
    """Represent the values that you may report when connecting as a slave
    to a master. SHOW SLAVE HOSTS related"""

    hostname = ''
    username = ''
    password = ''
    port = 0

    def __init__(self, value):
        """
        Attributes:
            value: string or tuple
                   if string, then it will be used hostname
                   if tuple it will be used as (hostname, user, password, port)
        """

        if isinstance(value, (tuple, list)):
            try:
                self.hostname = value[0]
                self.username = value[1]
                self.password = value[2]
                self.port = int(value[3])
            except IndexError:
                pass
        elif isinstance(value, dict):
            for key in ['hostname', 'username', 'password', 'port']:
                try:
                    setattr(self, key, value[key])
                except KeyError:
                    pass
        else:
            self.hostname = value

    def __repr__(self):
        return '<ReportSlave hostname=%s username=%s password=%s port=%d>' % \
            (self.hostname, self.username, self.password, self.port)

    def encoded(self, server_id, master_id=0):
        """
        server_id: the slave server-id
        master_id: usually 0. Appears as "master id" in SHOW SLAVE HOSTS
                   on the master. Unknown what else it impacts.
        """

        # 1              [15] COM_REGISTER_SLAVE
        # 4              server-id
        # 1              slaves hostname length
        # string[$len]   slaves hostname
        # 1              slaves user len
        # string[$len]   slaves user
        # 1              slaves password len
        # string[$len]   slaves password
        # 2              slaves mysql-port
        # 4              replication rank
        # 4              master-id

        lhostname = len(self.hostname.encode())
        lusername = len(self.username.encode())
        lpassword = len(self.password.encode())

        packet_len = (1 +  # command
                      4 +  # server-id
                      1 +  # hostname length
                      lhostname +
                      1 +  # username length
                      lusername +
                      1 +  # password length
                      lpassword +
                      2 +  # slave mysql port
                      4 +  # replication rank
                      4)  # master-id

        MAX_STRING_LEN = 257  # one byte for length + 256 chars

        return (struct.pack('<i', packet_len) +
                bytes(bytearray([COM_REGISTER_SLAVE])) +
                struct.pack('<L', server_id) +
                struct.pack('<%dp' % min(MAX_STRING_LEN, lhostname + 1),
                            self.hostname.encode()) +
                struct.pack('<%dp' % min(MAX_STRING_LEN, lusername + 1),
                            self.username.encode()) +
                struct.pack('<%dp' % min(MAX_STRING_LEN, lpassword + 1),
                            self.password.encode()) +
                struct.pack('<H', self.port) +
                struct.pack('<l', 0) +
                struct.pack('<l', master_id))


class BinLogStreamReader(object):
    """Connect to replication stream and read event
    """
    report_slave = None

    def __init__(self, connection_settings, server_id,
                 ctl_connection_settings=None, resume_stream=False,
                 blocking=False, only_events=None, log_file=None,
                 log_pos=None, end_log_pos=None,
                 filter_non_implemented_events=True,
                 ignored_events=None, auto_position=None,
                 only_tables=None, ignored_tables=None,
                 only_schemas=None, ignored_schemas=None,
                 freeze_schema=False, skip_to_timestamp=None,
                 report_slave=None, slave_uuid=None,
                 pymysql_wrapper=None,
                 fail_on_table_metadata_unavailable=False,
                 slave_heartbeat=None,
                 is_mariadb=False,
                 annotate_rows_event=False,
                 ignore_decode_errors=False):
        """
        Attributes:
            ctl_connection_settings: Connection settings for cluster holding
                                     schema information
            resume_stream: Start for event from position or the latest event of
                           binlog or from older available event
            blocking: When master has finished reading/sending binlog it will
                      send EOF instead of blocking connection.
            only_events: Array of allowed events
            ignored_events: Array of ignored events
            log_file: Set replication start log file
            log_pos: Set replication start log pos (resume_stream should be
                     true)
            end_log_pos: Set replication end log pos
            auto_position: Use master_auto_position gtid to set position
            only_tables: An array with the tables you want to watch (only works
                         in binlog_format ROW)
            ignored_tables: An array with the tables you want to skip
            only_schemas: An array with the schemas you want to watch
            ignored_schemas: An array with the schemas you want to skip
            freeze_schema: If true do not support ALTER TABLE. It's faster.
            skip_to_timestamp: Ignore all events until reaching specified
                               timestamp.
            report_slave: Report slave in SHOW SLAVE HOSTS.
            slave_uuid: Report slave_uuid or replica_uuid in SHOW SLAVE HOSTS(MySQL 8.0.21-) or
                        SHOW REPLICAS(MySQL 8.0.22+) depends on your MySQL version.
            fail_on_table_metadata_unavailable: Should raise exception if we
                                                can't get table information on
                                                row_events
            slave_heartbeat: (seconds) Should master actively send heartbeat on
                             connection. This also reduces traffic in GTID
                             replication on replication resumption (in case
                             many event to skip in binlog). See
                             MASTER_HEARTBEAT_PERIOD in mysql documentation
                             for semantics
            is_mariadb: Flag to indicate it's a MariaDB server, used with auto_position
                    to point to Mariadb specific GTID.
            annotate_rows_event: Parameter value to enable annotate rows event in mariadb,
                    used with 'is_mariadb'
            ignore_decode_errors: If true, any decode errors encountered 
                                  when reading column data will be ignored.
        """

        self.__connection_settings = connection_settings
        self.__connection_settings.setdefault("charset", "utf8")

        self.__connected_stream = False
        self.__connected_ctl = False
        self.__resume_stream = resume_stream
        self.__blocking = blocking
        self._ctl_connection_settings = ctl_connection_settings
        if ctl_connection_settings:
            self._ctl_connection_settings.setdefault("charset", "utf8")

        self.__only_tables = only_tables
        self.__ignored_tables = ignored_tables
        self.__only_schemas = only_schemas
        self.__ignored_schemas = ignored_schemas
        self.__freeze_schema = freeze_schema
        self.__allowed_events = self._allowed_event_list(
            only_events, ignored_events, filter_non_implemented_events)
        self.__fail_on_table_metadata_unavailable = fail_on_table_metadata_unavailable
        self.__ignore_decode_errors = ignore_decode_errors

        # We can't filter on packet level TABLE_MAP and rotate event because
        # we need them for handling other operations
        self.__allowed_events_in_packet = frozenset(
            [TableMapEvent, RotateEvent]).union(self.__allowed_events)

        self.__server_id = server_id
        self.__use_checksum = False

        # Store table meta information
        self.table_map = {}
        self.log_pos = log_pos
        self.end_log_pos = end_log_pos
        self.log_file = log_file
        self.auto_position = auto_position
        self.skip_to_timestamp = skip_to_timestamp
        self.is_mariadb = is_mariadb
        self.__annotate_rows_event = annotate_rows_event

        if end_log_pos:
            self.is_past_end_log_pos = False

        if report_slave:
            self.report_slave = ReportSlave(report_slave)
        self.slave_uuid = slave_uuid
        self.slave_heartbeat = slave_heartbeat

        if pymysql_wrapper:
            self.pymysql_wrapper = pymysql_wrapper
        else:
            self.pymysql_wrapper = pymysql.connect
        self.mysql_version = (0, 0, 0)

    def close(self):
        if self.__connected_stream:
            self._stream_connection.close()
            self.__connected_stream = False
        if self.__connected_ctl:
            # break reference cycle between stream reader and underlying
            # mysql connection object
            self._ctl_connection._get_table_information = None
            self._ctl_connection.close()
            self.__connected_ctl = False

    def __connect_to_ctl(self):
        if not self._ctl_connection_settings:
            self._ctl_connection_settings = dict(self.__connection_settings)
        self._ctl_connection_settings["db"] = "information_schema"
        self._ctl_connection_settings["cursorclass"] = DictCursor
        self._ctl_connection_settings["autocommit"] = True
        self._ctl_connection = self.pymysql_wrapper(**self._ctl_connection_settings)
        self._ctl_connection._get_table_information = self.__get_table_information
        self.__connected_ctl = True

    def __checksum_enabled(self):
        """Return True if binlog-checksum = CRC32. Only for MySQL > 5.6"""
        cur = self._stream_connection.cursor()
        cur.execute("SHOW GLOBAL VARIABLES LIKE 'BINLOG_CHECKSUM'")
        result = cur.fetchone()
        cur.close()

        if result is None:
            return False
        var, value = result[:2]
        if value == 'NONE':
            return False
        return True

    def _register_slave(self):
        if not self.report_slave:
            return

        packet = self.report_slave.encoded(self.__server_id)

        if pymysql.__version__ < LooseVersion("0.6"):
            self._stream_connection.wfile.write(packet)
            self._stream_connection.wfile.flush()
            self._stream_connection.read_packet()
        else:
            self._stream_connection._write_bytes(packet)
            self._stream_connection._next_seq_id = 1
            self._stream_connection._read_packet()

    def __connect_to_stream(self):
        # log_pos (4) -- position in the binlog-file to start the stream with
        # flags (2) BINLOG_DUMP_NON_BLOCK (0 or 1)
        # server_id (4) -- server id of this slave
        # log_file (string.EOF) -- filename of the binlog on the master
        self._stream_connection = self.pymysql_wrapper(**self.__connection_settings)

        self.__use_checksum = self.__checksum_enabled()

        # If checksum is enabled we need to inform the server about the that
        # we support it
        if self.__use_checksum:
            cur = self._stream_connection.cursor()
            cur.execute("SET @master_binlog_checksum= @@global.binlog_checksum")
            cur.close()

        if self.slave_uuid:
            cur = self._stream_connection.cursor()
            cur.execute("SET @slave_uuid = %s, @replica_uuid = %s", (self.slave_uuid, self.slave_uuid))
            cur.close()

        if self.slave_heartbeat:
            # 4294967 is documented as the max value for heartbeats
            net_timeout = float(self.__connection_settings.get('read_timeout',
                                                               4294967))
            # If heartbeat is too low, the connection will disconnect before,
            # this is also the behavior in mysql
            heartbeat = float(min(net_timeout / 2., self.slave_heartbeat))
            if heartbeat > 4294967:
                heartbeat = 4294967

            # master_heartbeat_period is nanoseconds
            heartbeat = int(heartbeat * 1000000000)
            cur = self._stream_connection.cursor()
            cur.execute("SET @master_heartbeat_period= %d" % heartbeat)
            cur.close()

        # When replicating from Mariadb 10.6.12 using binlog coordinates, a slave capability < 4 triggers a bug in
        # Mariadb, when it tries to replace GTID events with dummy ones. Given that this library understands GTID
        # events, setting the capability to 4 circumvents this error.
        # If the DB is mysql, this won't have any effect so no need to run this in a condition
        cur = self._stream_connection.cursor()
        cur.execute("SET @mariadb_slave_capability=4")
        cur.close()

        self._register_slave()

        if not self.auto_position:
            if self.is_mariadb:
                prelude = self.__set_mariadb_settings()
            else:
                # only when log_file and log_pos both provided, the position info is
                # valid, if not, get the current position from master
                if self.log_file is None or self.log_pos is None:
                    cur = self._stream_connection.cursor()
                    cur.execute("SHOW MASTER STATUS")
                    master_status = cur.fetchone()
                    if master_status is None:
                        raise BinLogNotEnabled()
                    self.log_file, self.log_pos = master_status[:2]
                    cur.close()

                prelude = struct.pack('<i', len(self.log_file) + 11) \
                          + bytes(bytearray([COM_BINLOG_DUMP]))

                if self.__resume_stream:
                    prelude += struct.pack('<I', self.log_pos)
                else:
                    prelude += struct.pack('<I', 4)

                flags = 0

                if not self.__blocking:
                    flags |= 0x01  # BINLOG_DUMP_NON_BLOCK
                prelude += struct.pack('<H', flags)

                prelude += struct.pack('<I', self.__server_id)
                prelude += self.log_file.encode()
        else:
            if self.is_mariadb:
                prelude = self.__set_mariadb_settings()
            else:
                # Format for mysql packet master_auto_position
                #
                # All fields are little endian
                # All fields are unsigned

                # Packet length   uint   4bytes
                # Packet type     byte   1byte   == 0x1e
                # Binlog flags    ushort 2bytes  == 0 (for retrocompatibilty)
                # Server id       uint   4bytes
                # binlognamesize  uint   4bytes
                # binlogname      str    Nbytes  N = binlognamesize
                #                                Zeroified
                # binlog position uint   4bytes  == 4
                # payload_size    uint   4bytes

                # What come next, is the payload, where the slave gtid_executed
                # is sent to the master
                # n_sid           ulong  8bytes  == which size is the gtid_set
                # | sid           uuid   16bytes UUID as a binary
                # | n_intervals   ulong  8bytes  == how many intervals are sent
                # |                                 for this gtid
                # | | start       ulong  8bytes  Start position of this interval
                # | | stop        ulong  8bytes  Stop position of this interval

                # A gtid set looks like:
                #   19d69c1e-ae97-4b8c-a1ef-9e12ba966457:1-3:8-10,
                #   1c2aad49-ae92-409a-b4df-d05a03e4702e:42-47:80-100:130-140
                #
                # In this particular gtid set,
                # 19d69c1e-ae97-4b8c-a1ef-9e12ba966457:1-3:8-10
                # is the first member of the set, it is called a gtid.
                # In this gtid, 19d69c1e-ae97-4b8c-a1ef-9e12ba966457 is the sid
                # and have two intervals, 1-3 and 8-10, 1 is the start position of
                # the first interval 3 is the stop position of the first interval.

                gtid_set = GtidSet(self.auto_position)
                encoded_data_size = gtid_set.encoded_length

                header_size = (2 +  # binlog_flags
                               4 +  # server_id
                               4 +  # binlog_name_info_size
                               4 +  # empty binlog name
                               8 +  # binlog_pos_info_size
                               4)  # encoded_data_size

                prelude = b'' + struct.pack('<i', header_size + encoded_data_size) \
                          + bytes(bytearray([COM_BINLOG_DUMP_GTID]))

                flags = 0
                if not self.__blocking:
                    flags |= 0x01  # BINLOG_DUMP_NON_BLOCK
                flags |= 0x04  # BINLOG_THROUGH_GTID

                # binlog_flags (2 bytes)
                # see:
                #  https://dev.mysql.com/doc/internals/en/com-binlog-dump-gtid.html
                prelude += struct.pack('<H', flags)

                # server_id (4 bytes)
                prelude += struct.pack('<I', self.__server_id)
                # binlog_name_info_size (4 bytes)
                prelude += struct.pack('<I', 3)
                # empty_binlog_namapprovale (4 bytes)
                prelude += b'\0\0\0'
                # binlog_pos_info (8 bytes)
                prelude += struct.pack('<Q', 4)

                # encoded_data_size (4 bytes)
                prelude += struct.pack('<I', gtid_set.encoded_length)
                # encoded_data
                prelude += gtid_set.encoded()

        if pymysql.__version__ < LooseVersion("0.6"):
            self._stream_connection.wfile.write(prelude)
            self._stream_connection.wfile.flush()
        else:
            self._stream_connection._write_bytes(prelude)
            self._stream_connection._next_seq_id = 1
        self.__connected_stream = True

    def __set_mariadb_settings(self):
        # https://mariadb.com/kb/en/5-slave-registration/
        cur = self._stream_connection.cursor()
        if self.auto_position != None:
            cur.execute("SET @slave_connect_state='%s'" % self.auto_position)
        cur.execute("SET @slave_gtid_strict_mode=1")
        cur.execute("SET @slave_gtid_ignore_duplicates=0")
        cur.close()

        # https://mariadb.com/kb/en/com_binlog_dump/
        header_size = (
                4 +  # binlog pos
                2 +  # binlog flags
                4 +  # slave server_id,
                4  # requested binlog file name , set it to empty
        )

        prelude = struct.pack('<i', header_size) + bytes(bytearray([COM_BINLOG_DUMP]))

        # binlog pos
        prelude += struct.pack('<i', 4)

        flags = 0

        # Enable annotate rows event 
        if self.__annotate_rows_event:
            flags |= 0x02  # BINLOG_SEND_ANNOTATE_ROWS_EVENT

        if not self.__blocking:
            flags |= 0x01  # BINLOG_DUMP_NON_BLOCK

        # binlog flags
        prelude += struct.pack('<H', flags)

        # server id (4 bytes)
        prelude += struct.pack('<I', self.__server_id)

        # empty_binlog_name (4 bytes)
        prelude += b'\0\0\0\0'

        return prelude

    def fetchone(self):
        while True:
            if self.end_log_pos and self.is_past_end_log_pos:
                return None

            if not self.__connected_stream:
                self.__connect_to_stream()

            if not self.__connected_ctl:
                self.__connect_to_ctl()

            try:
                if pymysql.__version__ < LooseVersion("0.6"):
                    pkt = self._stream_connection.read_packet()
                else:
                    pkt = self._stream_connection._read_packet()
            except pymysql.OperationalError as error:
                code, message = error.args
                if code in MYSQL_EXPECTED_ERROR_CODES:
                    self._stream_connection.close()
                    self.__connected_stream = False
                    continue
                raise

            if pkt.is_eof_packet():
                self.close()
                return None

            if not pkt.is_ok_packet():
                continue

            binlog_event = BinLogPacketWrapper(pkt, self.table_map,
                                               self._ctl_connection,
                                               self.mysql_version,
                                               self.__use_checksum,
                                               self.__allowed_events_in_packet,
                                               self.__only_tables,
                                               self.__ignored_tables,
                                               self.__only_schemas,
                                               self.__ignored_schemas,
                                               self.__freeze_schema,
                                               self.__fail_on_table_metadata_unavailable,
                                               self.__ignore_decode_errors)

            if binlog_event.event_type == ROTATE_EVENT:
                self.log_pos = binlog_event.event.position
                self.log_file = binlog_event.event.next_binlog
                # Table Id in binlog are NOT persistent in MySQL - they are in-memory identifiers
                # that means that when MySQL master restarts, it will reuse same table id for different tables
                # which will cause errors for us since our in-memory map will try to decode row data with
                # wrong table schema.
                # The fix is to rely on the fact that MySQL will also rotate to a new binlog file every time it
                # restarts. That means every rotation we see *could* be a sign of restart and so potentially
                # invalidates all our cached table id to schema mappings. This means we have to load them all
                # again for each logfile which is potentially wasted effort but we can't really do much better
                # without being broken in restart case
                self.table_map = {}
            elif binlog_event.log_pos:
                self.log_pos = binlog_event.log_pos

            if self.end_log_pos and self.log_pos >= self.end_log_pos:
                # We're currently at, or past, the specified end log position.
                self.is_past_end_log_pos = True

            # This check must not occur before clearing the ``table_map`` as a
            # result of a RotateEvent.
            #
            # The first RotateEvent in a binlog file has a timestamp of
            # zero.  If the server has moved to a new log and not written a
            # timestamped RotateEvent at the end of the previous log, the
            # RotateEvent at the beginning of the new log will be ignored
            # if the caller provided a positive ``skip_to_timestamp``
            # value.  This will result in the ``table_map`` becoming
            # corrupt.
            #
            # https://dev.mysql.com/doc/internals/en/event-data-for-specific-event-types.html
            # From the MySQL Internals Manual:
            #
            #   ROTATE_EVENT is generated locally and written to the binary
            #   log on the master. It is written to the relay log on the
            #   slave when FLUSH LOGS occurs, and when receiving a
            #   ROTATE_EVENT from the master. In the latter case, there
            #   will be two rotate events in total originating on different
            #   servers.
            #
            #   There are conditions under which the terminating
            #   log-rotation event does not occur. For example, the server
            #   might crash.
            if self.skip_to_timestamp and binlog_event.timestamp < self.skip_to_timestamp:
                continue

            if binlog_event.event_type == TABLE_MAP_EVENT and \
                    binlog_event.event is not None:
                self.table_map[binlog_event.event.table_id] = \
                    binlog_event.event.get_table()

            # event is none if we have filter it on packet level
            # we filter also not allowed events
            if binlog_event.event is None or (binlog_event.event.__class__ not in self.__allowed_events):
                continue

            if binlog_event.event_type == FORMAT_DESCRIPTION_EVENT:
                self.mysql_version = binlog_event.event.mysql_version

            return binlog_event.event

    def _allowed_event_list(self, only_events, ignored_events,
                            filter_non_implemented_events):
        if only_events is not None:
            events = set(only_events)
        else:
            events = set((
                QueryEvent,
                RotateEvent,
                StopEvent,
                FormatDescriptionEvent,
                XAPrepareEvent,
                XidEvent,
                GtidEvent,
                BeginLoadQueryEvent,
                ExecuteLoadQueryEvent,
                UpdateRowsEvent,
                WriteRowsEvent,
                DeleteRowsEvent,
                TableMapEvent,
                HeartbeatLogEvent,
                NotImplementedEvent,
                MariadbGtidEvent,
<<<<<<< HEAD
                MariadbBinLogCheckPointEvent
                ))
=======
                RowsQueryLogEvent,
                MariadbAnnotateRowsEvent,
                RandEvent,
                MariadbStartEncryptionEvent,
            ))
>>>>>>> dc190cb2
        if ignored_events is not None:
            for e in ignored_events:
                events.remove(e)
        if filter_non_implemented_events:
            try:
                events.remove(NotImplementedEvent)
            except KeyError:
                pass
        return frozenset(events)

    def __get_table_information(self, schema, table):
        for i in range(1, 3):
            try:
                if not self.__connected_ctl:
                    self.__connect_to_ctl()

                cur = self._ctl_connection.cursor()
                cur.execute("""
                    SELECT
                        COLUMN_NAME, COLLATION_NAME, CHARACTER_SET_NAME,
                        COLUMN_COMMENT, COLUMN_TYPE, COLUMN_KEY, ORDINAL_POSITION,
                        DATA_TYPE, CHARACTER_OCTET_LENGTH
                    FROM
                        information_schema.columns
                    WHERE
                        table_schema = %s AND table_name = %s
                    ORDER BY ORDINAL_POSITION
                    """, (schema, table))
                result = cur.fetchall()
                cur.close()

                return result
            except pymysql.OperationalError as error:
                code, message = error.args
                if code in MYSQL_EXPECTED_ERROR_CODES:
                    self.__connected_ctl = False
                    continue
                else:
                    raise error

    def __iter__(self):
        return iter(self.fetchone, None)<|MERGE_RESOLUTION|>--- conflicted
+++ resolved
@@ -12,12 +12,8 @@
     QueryEvent, RotateEvent, FormatDescriptionEvent,
     XidEvent, GtidEvent, StopEvent, XAPrepareEvent,
     BeginLoadQueryEvent, ExecuteLoadQueryEvent,
-<<<<<<< HEAD
-    HeartbeatLogEvent, NotImplementedEvent, MariadbGtidEvent, MariadbBinLogCheckPointEvent)
-=======
-    HeartbeatLogEvent, NotImplementedEvent, MariadbGtidEvent,
+    HeartbeatLogEvent, NotImplementedEvent, MariadbGtidEvent, MariadbBinLogCheckPointEvent,
     MariadbAnnotateRowsEvent, RandEvent, MariadbStartEncryptionEvent, RowsQueryLogEvent)
->>>>>>> dc190cb2
 from .exceptions import BinLogNotEnabled
 from .gtid import GtidSet
 from .packet import BinLogPacketWrapper
@@ -624,16 +620,12 @@
                 HeartbeatLogEvent,
                 NotImplementedEvent,
                 MariadbGtidEvent,
-<<<<<<< HEAD
-                MariadbBinLogCheckPointEvent
-                ))
-=======
+                MariadbBinLogCheckPointEvent,
                 RowsQueryLogEvent,
                 MariadbAnnotateRowsEvent,
                 RandEvent,
                 MariadbStartEncryptionEvent,
             ))
->>>>>>> dc190cb2
         if ignored_events is not None:
             for e in ignored_events:
                 events.remove(e)
