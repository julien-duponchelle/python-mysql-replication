--- conflicted
+++ resolved
@@ -2,7 +2,6 @@
 import copy
 import pymysql
 import socket
-import pymysql.cursors
 from pymysql.constants.COMMAND import *
 from pymysql.util import byte2int, int2byte
 from .packet import BinLogPacketWrapper
@@ -13,12 +12,8 @@
 class BinLogStreamReader(object):
     '''Connect to replication stream and read event'''
 
-<<<<<<< HEAD
     def __init__(self, connection_settings = {}, resume_stream = False, blocking = False, only_events = None, server_id = 255,
                  last_log_persistancer = None):
-=======
-    def __init__(self, connection_settings={}, resume_stream=False, blocking=False, only_events=None, server_id=255):
->>>>>>> b603c2dd
         '''
         resume_stream: Start for latest event of binlog or from older available event
         blocking: Read on stream is blocking
@@ -95,14 +90,9 @@
         self._stream_connection.socket.shutdown(socket.SHUT_RDWR)
 
     def fetchone(self):
-<<<<<<< HEAD
         self.__is_running = True
         while self.__is_running:
-            if self.__connected_stream == False:
-=======
-        while True:
             if not self.__connected_stream:
->>>>>>> b603c2dd
                 self.__connect_to_stream()
             if not self.__connected_ctl:
                 self.__connect_to_ctl()
