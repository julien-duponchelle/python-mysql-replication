# -*- coding: utf-8 -*-

import struct
from distutils.version import LooseVersion

import pymysql
from pymysql.constants.COMMAND import COM_BINLOG_DUMP, COM_REGISTER_SLAVE
from pymysql.cursors import DictCursor

from .constants.BINLOG import TABLE_MAP_EVENT, ROTATE_EVENT, FORMAT_DESCRIPTION_EVENT
from .event import (
<<<<<<< HEAD
    QueryEvent,
    RotateEvent,
    FormatDescriptionEvent,
    XidEvent,
    GtidEvent,
    StopEvent,
    XAPrepareEvent,
    BeginLoadQueryEvent,
    ExecuteLoadQueryEvent,
    HeartbeatLogEvent,
    NotImplementedEvent,
    MariadbGtidEvent,
    MariadbAnnotateRowsEvent,
    RandEvent,
    MariadbStartEncryptionEvent,
    RowsQueryLogEvent,
)
=======
    QueryEvent, RotateEvent, FormatDescriptionEvent,
    XidEvent, GtidEvent, StopEvent, XAPrepareEvent,
    BeginLoadQueryEvent, ExecuteLoadQueryEvent,
    HeartbeatLogEvent, NotImplementedEvent, MariadbGtidEvent,
    MariadbAnnotateRowsEvent, RandEvent, MariadbStartEncryptionEvent, RowsQueryLogEvent,
    MariadbGtidListEvent, MariadbBinLogCheckPointEvent)
>>>>>>> a19a5a5b
from .exceptions import BinLogNotEnabled
from .gtid import GtidSet
from .packet import BinLogPacketWrapper
from .row_event import UpdateRowsEvent, WriteRowsEvent, DeleteRowsEvent, TableMapEvent

try:
    from pymysql.constants.COMMAND import COM_BINLOG_DUMP_GTID
except ImportError:
    # Handle old pymysql versions
    # See: https://github.com/PyMySQL/PyMySQL/pull/261
    COM_BINLOG_DUMP_GTID = 0x1E

# 2013 Connection Lost
# 2006 MySQL server has gone away
MYSQL_EXPECTED_ERROR_CODES = [2013, 2006]


class ReportSlave(object):
    """Represent the values that you may report when connecting as a slave
    to a master. SHOW SLAVE HOSTS related"""

    hostname = ""
    username = ""
    password = ""
    port = 0

    def __init__(self, value):
        """
        Attributes:
            value: string or tuple
                   if string, then it will be used hostname
                   if tuple it will be used as (hostname, user, password, port)
        """

        if isinstance(value, (tuple, list)):
            try:
                self.hostname = value[0]
                self.username = value[1]
                self.password = value[2]
                self.port = int(value[3])
            except IndexError:
                pass
        elif isinstance(value, dict):
            for key in ["hostname", "username", "password", "port"]:
                try:
                    setattr(self, key, value[key])
                except KeyError:
                    pass
        else:
            self.hostname = value

    def __repr__(self):
        return "<ReportSlave hostname=%s username=%s password=%s port=%d>" % (
            self.hostname,
            self.username,
            self.password,
            self.port,
        )

    def encoded(self, server_id, master_id=0):
        """
        server_id: the slave server-id
        master_id: usually 0. Appears as "master id" in SHOW SLAVE HOSTS
                   on the master. Unknown what else it impacts.
        """

        # 1              [15] COM_REGISTER_SLAVE
        # 4              server-id
        # 1              slaves hostname length
        # string[$len]   slaves hostname
        # 1              slaves user len
        # string[$len]   slaves user
        # 1              slaves password len
        # string[$len]   slaves password
        # 2              slaves mysql-port
        # 4              replication rank
        # 4              master-id

        lhostname = len(self.hostname.encode())
        lusername = len(self.username.encode())
        lpassword = len(self.password.encode())

        packet_len = (
            1
            + 4  # command
            + 1  # server-id
            + lhostname  # hostname length
            + 1
            + lusername  # username length
            + 1
            + lpassword  # password length
            + 2
            + 4  # slave mysql port
            + 4  # replication rank
        )  # master-id

        MAX_STRING_LEN = 257  # one byte for length + 256 chars

        return (
            struct.pack("<i", packet_len)
            + bytes(bytearray([COM_REGISTER_SLAVE]))
            + struct.pack("<L", server_id)
            + struct.pack(
                "<%dp" % min(MAX_STRING_LEN, lhostname + 1), self.hostname.encode()
            )
            + struct.pack(
                "<%dp" % min(MAX_STRING_LEN, lusername + 1), self.username.encode()
            )
            + struct.pack(
                "<%dp" % min(MAX_STRING_LEN, lpassword + 1), self.password.encode()
            )
            + struct.pack("<H", self.port)
            + struct.pack("<l", 0)
            + struct.pack("<l", master_id)
        )


class BinLogStreamReader(object):
    """Connect to replication stream and read event"""

    report_slave = None

    def __init__(
        self,
        connection_settings,
        server_id,
        ctl_connection_settings=None,
        resume_stream=False,
        blocking=False,
        only_events=None,
        log_file=None,
        log_pos=None,
        end_log_pos=None,
        filter_non_implemented_events=True,
        ignored_events=None,
        auto_position=None,
        only_tables=None,
        ignored_tables=None,
        only_schemas=None,
        ignored_schemas=None,
        freeze_schema=False,
        skip_to_timestamp=None,
        report_slave=None,
        slave_uuid=None,
        pymysql_wrapper=None,
        fail_on_table_metadata_unavailable=False,
        slave_heartbeat=None,
        is_mariadb=False,
        annotate_rows_event=False,
        ignore_decode_errors=False,
    ):
        """
        Attributes:
            ctl_connection_settings: Connection settings for cluster holding
                                     schema information
            resume_stream: Start for event from position or the latest event of
                           binlog or from older available event
            blocking: When master has finished reading/sending binlog it will
                      send EOF instead of blocking connection.
            only_events: Array of allowed events
            ignored_events: Array of ignored events
            log_file: Set replication start log file
            log_pos: Set replication start log pos (resume_stream should be
                     true)
            end_log_pos: Set replication end log pos
            auto_position: Use master_auto_position gtid to set position
            only_tables: An array with the tables you want to watch (only works
                         in binlog_format ROW)
            ignored_tables: An array with the tables you want to skip
            only_schemas: An array with the schemas you want to watch
            ignored_schemas: An array with the schemas you want to skip
            freeze_schema: If true do not support ALTER TABLE. It's faster.
            skip_to_timestamp: Ignore all events until reaching specified
                               timestamp.
            report_slave: Report slave in SHOW SLAVE HOSTS.
            slave_uuid: Report slave_uuid or replica_uuid in SHOW SLAVE HOSTS(MySQL 8.0.21-) or
                        SHOW REPLICAS(MySQL 8.0.22+) depends on your MySQL version.
            fail_on_table_metadata_unavailable: Should raise exception if we
                                                can't get table information on
                                                row_events
            slave_heartbeat: (seconds) Should master actively send heartbeat on
                             connection. This also reduces traffic in GTID
                             replication on replication resumption (in case
                             many event to skip in binlog). See
                             MASTER_HEARTBEAT_PERIOD in mysql documentation
                             for semantics
            is_mariadb: Flag to indicate it's a MariaDB server, used with auto_position
                    to point to Mariadb specific GTID.
            annotate_rows_event: Parameter value to enable annotate rows event in mariadb,
                    used with 'is_mariadb'
            ignore_decode_errors: If true, any decode errors encountered
                                  when reading column data will be ignored.
        """

        self.__connection_settings = connection_settings
        self.__connection_settings.setdefault("charset", "utf8")

        self.__connected_stream = False
        self.__connected_ctl = False
        self.__resume_stream = resume_stream
        self.__blocking = blocking
        self._ctl_connection_settings = ctl_connection_settings
        if ctl_connection_settings:
            self._ctl_connection_settings.setdefault("charset", "utf8")

        self.__only_tables = only_tables
        self.__ignored_tables = ignored_tables
        self.__only_schemas = only_schemas
        self.__ignored_schemas = ignored_schemas
        self.__freeze_schema = freeze_schema
        self.__allowed_events = self._allowed_event_list(
            only_events, ignored_events, filter_non_implemented_events
        )
        self.__fail_on_table_metadata_unavailable = fail_on_table_metadata_unavailable
        self.__ignore_decode_errors = ignore_decode_errors

        # We can't filter on packet level TABLE_MAP and rotate event because
        # we need them for handling other operations
        self.__allowed_events_in_packet = frozenset([TableMapEvent, RotateEvent]).union(
            self.__allowed_events
        )

        self.__server_id = server_id
        self.__use_checksum = False

        # Store table meta information
        self.table_map = {}
        self.log_pos = log_pos
        self.end_log_pos = end_log_pos
        self.log_file = log_file
        self.auto_position = auto_position
        self.skip_to_timestamp = skip_to_timestamp
        self.is_mariadb = is_mariadb
        self.__annotate_rows_event = annotate_rows_event

        if end_log_pos:
            self.is_past_end_log_pos = False

        if report_slave:
            self.report_slave = ReportSlave(report_slave)
        self.slave_uuid = slave_uuid
        self.slave_heartbeat = slave_heartbeat

        if pymysql_wrapper:
            self.pymysql_wrapper = pymysql_wrapper
        else:
            self.pymysql_wrapper = pymysql.connect
        self.mysql_version = (0, 0, 0)

    def close(self):
        if self.__connected_stream:
            self._stream_connection.close()
            self.__connected_stream = False
        if self.__connected_ctl:
            # break reference cycle between stream reader and underlying
            # mysql connection object
            self._ctl_connection._get_table_information = None
            self._ctl_connection.close()
            self.__connected_ctl = False

    def __connect_to_ctl(self):
        if not self._ctl_connection_settings:
            self._ctl_connection_settings = dict(self.__connection_settings)
        self._ctl_connection_settings["db"] = "information_schema"
        self._ctl_connection_settings["cursorclass"] = DictCursor
        self._ctl_connection_settings["autocommit"] = True
        self._ctl_connection = self.pymysql_wrapper(**self._ctl_connection_settings)
        self._ctl_connection._get_table_information = self.__get_table_information
        self.__connected_ctl = True

    def __checksum_enabled(self):
        """Return True if binlog-checksum = CRC32. Only for MySQL > 5.6"""
        cur = self._stream_connection.cursor()
        cur.execute("SHOW GLOBAL VARIABLES LIKE 'BINLOG_CHECKSUM'")
        result = cur.fetchone()
        cur.close()

        if result is None:
            return False
        var, value = result[:2]
        if value == "NONE":
            return False
        return True

    def _register_slave(self):
        if not self.report_slave:
            return

        packet = self.report_slave.encoded(self.__server_id)

        if pymysql.__version__ < LooseVersion("0.6"):
            self._stream_connection.wfile.write(packet)
            self._stream_connection.wfile.flush()
            self._stream_connection.read_packet()
        else:
            self._stream_connection._write_bytes(packet)
            self._stream_connection._next_seq_id = 1
            self._stream_connection._read_packet()

    def __connect_to_stream(self):
        # log_pos (4) -- position in the binlog-file to start the stream with
        # flags (2) BINLOG_DUMP_NON_BLOCK (0 or 1)
        # server_id (4) -- server id of this slave
        # log_file (string.EOF) -- filename of the binlog on the master
        self._stream_connection = self.pymysql_wrapper(**self.__connection_settings)

        self.__use_checksum = self.__checksum_enabled()

        # If checksum is enabled we need to inform the server about the that
        # we support it
        if self.__use_checksum:
            cur = self._stream_connection.cursor()
            cur.execute("SET @master_binlog_checksum= @@global.binlog_checksum")
            cur.close()

        if self.slave_uuid:
            cur = self._stream_connection.cursor()
            cur.execute(
                "SET @slave_uuid = %s, @replica_uuid = %s",
                (self.slave_uuid, self.slave_uuid),
            )
            cur.close()

        if self.slave_heartbeat:
            # 4294967 is documented as the max value for heartbeats
            net_timeout = float(self.__connection_settings.get("read_timeout", 4294967))
            # If heartbeat is too low, the connection will disconnect before,
            # this is also the behavior in mysql
            heartbeat = float(min(net_timeout / 2.0, self.slave_heartbeat))
            if heartbeat > 4294967:
                heartbeat = 4294967

            # master_heartbeat_period is nanoseconds
            heartbeat = int(heartbeat * 1000000000)
            cur = self._stream_connection.cursor()
            cur.execute("SET @master_heartbeat_period= %d" % heartbeat)
            cur.close()

        # When replicating from Mariadb 10.6.12 using binlog coordinates, a slave capability < 4 triggers a bug in
        # Mariadb, when it tries to replace GTID events with dummy ones. Given that this library understands GTID
        # events, setting the capability to 4 circumvents this error.
        # If the DB is mysql, this won't have any effect so no need to run this in a condition
        cur = self._stream_connection.cursor()
        cur.execute("SET @mariadb_slave_capability=4")
        cur.close()

        self._register_slave()

        if not self.auto_position:
            if self.is_mariadb:
                prelude = self.__set_mariadb_settings()
            else:
                # only when log_file and log_pos both provided, the position info is
                # valid, if not, get the current position from master
                if self.log_file is None or self.log_pos is None:
                    cur = self._stream_connection.cursor()
                    cur.execute("SHOW MASTER STATUS")
                    master_status = cur.fetchone()
                    if master_status is None:
                        raise BinLogNotEnabled()
                    self.log_file, self.log_pos = master_status[:2]
                    cur.close()

                prelude = struct.pack("<i", len(self.log_file) + 11) + bytes(
                    bytearray([COM_BINLOG_DUMP])
                )

                if self.__resume_stream:
                    prelude += struct.pack("<I", self.log_pos)
                else:
                    prelude += struct.pack("<I", 4)

                flags = 0

                if not self.__blocking:
                    flags |= 0x01  # BINLOG_DUMP_NON_BLOCK
                prelude += struct.pack("<H", flags)

                prelude += struct.pack("<I", self.__server_id)
                prelude += self.log_file.encode()
        else:
            if self.is_mariadb:
                prelude = self.__set_mariadb_settings()
            else:
                # Format for mysql packet master_auto_position
                #
                # All fields are little endian
                # All fields are unsigned

                # Packet length   uint   4bytes
                # Packet type     byte   1byte   == 0x1e
                # Binlog flags    ushort 2bytes  == 0 (for retrocompatibilty)
                # Server id       uint   4bytes
                # binlognamesize  uint   4bytes
                # binlogname      str    Nbytes  N = binlognamesize
                #                                Zeroified
                # binlog position uint   4bytes  == 4
                # payload_size    uint   4bytes

                # What come next, is the payload, where the slave gtid_executed
                # is sent to the master
                # n_sid           ulong  8bytes  == which size is the gtid_set
                # | sid           uuid   16bytes UUID as a binary
                # | n_intervals   ulong  8bytes  == how many intervals are sent
                # |                                 for this gtid
                # | | start       ulong  8bytes  Start position of this interval
                # | | stop        ulong  8bytes  Stop position of this interval

                # A gtid set looks like:
                #   19d69c1e-ae97-4b8c-a1ef-9e12ba966457:1-3:8-10,
                #   1c2aad49-ae92-409a-b4df-d05a03e4702e:42-47:80-100:130-140
                #
                # In this particular gtid set,
                # 19d69c1e-ae97-4b8c-a1ef-9e12ba966457:1-3:8-10
                # is the first member of the set, it is called a gtid.
                # In this gtid, 19d69c1e-ae97-4b8c-a1ef-9e12ba966457 is the sid
                # and have two intervals, 1-3 and 8-10, 1 is the start position of
                # the first interval 3 is the stop position of the first interval.

                gtid_set = GtidSet(self.auto_position)
                encoded_data_size = gtid_set.encoded_length

                header_size = (
                    2
                    + 4  # binlog_flags
                    + 4  # server_id
                    + 4  # binlog_name_info_size
                    + 8  # empty binlog name
                    + 4  # binlog_pos_info_size
                )  # encoded_data_size

                prelude = (
                    b""
                    + struct.pack("<i", header_size + encoded_data_size)
                    + bytes(bytearray([COM_BINLOG_DUMP_GTID]))
                )

                flags = 0
                if not self.__blocking:
                    flags |= 0x01  # BINLOG_DUMP_NON_BLOCK
                flags |= 0x04  # BINLOG_THROUGH_GTID

                # binlog_flags (2 bytes)
                # see:
                #  https://dev.mysql.com/doc/internals/en/com-binlog-dump-gtid.html
                prelude += struct.pack("<H", flags)

                # server_id (4 bytes)
                prelude += struct.pack("<I", self.__server_id)
                # binlog_name_info_size (4 bytes)
                prelude += struct.pack("<I", 3)
                # empty_binlog_namapprovale (4 bytes)
                prelude += b"\0\0\0"
                # binlog_pos_info (8 bytes)
                prelude += struct.pack("<Q", 4)

                # encoded_data_size (4 bytes)
                prelude += struct.pack("<I", gtid_set.encoded_length)
                # encoded_data
                prelude += gtid_set.encoded()

        if pymysql.__version__ < LooseVersion("0.6"):
            self._stream_connection.wfile.write(prelude)
            self._stream_connection.wfile.flush()
        else:
            self._stream_connection._write_bytes(prelude)
            self._stream_connection._next_seq_id = 1
        self.__connected_stream = True

    def __set_mariadb_settings(self):
        # https://mariadb.com/kb/en/5-slave-registration/
        cur = self._stream_connection.cursor()
        if self.auto_position is not None:
            cur.execute("SET @slave_connect_state='%s'" % self.auto_position)
        cur.execute("SET @slave_gtid_strict_mode=1")
        cur.execute("SET @slave_gtid_ignore_duplicates=0")
        cur.close()

        # https://mariadb.com/kb/en/com_binlog_dump/
        header_size = (
            4
            + 2  # binlog pos
            + 4  # binlog flags
            + 4  # slave server_id,  # requested binlog file name , set it to empty
        )

        prelude = struct.pack("<i", header_size) + bytes(bytearray([COM_BINLOG_DUMP]))

        # binlog pos
        prelude += struct.pack("<i", 4)

        flags = 0

        # Enable annotate rows event
        if self.__annotate_rows_event:
            flags |= 0x02  # BINLOG_SEND_ANNOTATE_ROWS_EVENT

        if not self.__blocking:
            flags |= 0x01  # BINLOG_DUMP_NON_BLOCK

        # binlog flags
        prelude += struct.pack("<H", flags)

        # server id (4 bytes)
        prelude += struct.pack("<I", self.__server_id)

        # empty_binlog_name (4 bytes)
        prelude += b"\0\0\0\0"

        return prelude

    def fetchone(self):
        while True:
            if self.end_log_pos and self.is_past_end_log_pos:
                return None

            if not self.__connected_stream:
                self.__connect_to_stream()

            if not self.__connected_ctl:
                self.__connect_to_ctl()

            try:
                if pymysql.__version__ < LooseVersion("0.6"):
                    pkt = self._stream_connection.read_packet()
                else:
                    pkt = self._stream_connection._read_packet()
            except pymysql.OperationalError as error:
                code, message = error.args
                if code in MYSQL_EXPECTED_ERROR_CODES:
                    self._stream_connection.close()
                    self.__connected_stream = False
                    continue
                raise

            if pkt.is_eof_packet():
                self.close()
                return None

            if not pkt.is_ok_packet():
                continue

            binlog_event = BinLogPacketWrapper(
                pkt,
                self.table_map,
                self._ctl_connection,
                self.mysql_version,
                self.__use_checksum,
                self.__allowed_events_in_packet,
                self.__only_tables,
                self.__ignored_tables,
                self.__only_schemas,
                self.__ignored_schemas,
                self.__freeze_schema,
                self.__fail_on_table_metadata_unavailable,
                self.__ignore_decode_errors,
            )

            if binlog_event.event_type == ROTATE_EVENT:
                self.log_pos = binlog_event.event.position
                self.log_file = binlog_event.event.next_binlog
                # Table Id in binlog are NOT persistent in MySQL - they are in-memory identifiers
                # that means that when MySQL master restarts, it will reuse same table id for different tables
                # which will cause errors for us since our in-memory map will try to decode row data with
                # wrong table schema.
                # The fix is to rely on the fact that MySQL will also rotate to a new binlog file every time it
                # restarts. That means every rotation we see *could* be a sign of restart and so potentially
                # invalidates all our cached table id to schema mappings. This means we have to load them all
                # again for each logfile which is potentially wasted effort but we can't really do much better
                # without being broken in restart case
                self.table_map = {}
            elif binlog_event.log_pos:
                self.log_pos = binlog_event.log_pos

            if self.end_log_pos and self.log_pos >= self.end_log_pos:
                # We're currently at, or past, the specified end log position.
                self.is_past_end_log_pos = True

            # This check must not occur before clearing the ``table_map`` as a
            # result of a RotateEvent.
            #
            # The first RotateEvent in a binlog file has a timestamp of
            # zero.  If the server has moved to a new log and not written a
            # timestamped RotateEvent at the end of the previous log, the
            # RotateEvent at the beginning of the new log will be ignored
            # if the caller provided a positive ``skip_to_timestamp``
            # value.  This will result in the ``table_map`` becoming
            # corrupt.
            #
            # https://dev.mysql.com/doc/internals/en/event-data-for-specific-event-types.html
            # From the MySQL Internals Manual:
            #
            #   ROTATE_EVENT is generated locally and written to the binary
            #   log on the master. It is written to the relay log on the
            #   slave when FLUSH LOGS occurs, and when receiving a
            #   ROTATE_EVENT from the master. In the latter case, there
            #   will be two rotate events in total originating on different
            #   servers.
            #
            #   There are conditions under which the terminating
            #   log-rotation event does not occur. For example, the server
            #   might crash.
            if (
                self.skip_to_timestamp
                and binlog_event.timestamp < self.skip_to_timestamp
            ):
                continue

            if (
                binlog_event.event_type == TABLE_MAP_EVENT
                and binlog_event.event is not None
            ):
                self.table_map[
                    binlog_event.event.table_id
                ] = binlog_event.event.get_table()

            # event is none if we have filter it on packet level
            # we filter also not allowed events
            if binlog_event.event is None or (
                binlog_event.event.__class__ not in self.__allowed_events
            ):
                continue

            if binlog_event.event_type == FORMAT_DESCRIPTION_EVENT:
                self.mysql_version = binlog_event.event.mysql_version

            return binlog_event.event

    def _allowed_event_list(
        self, only_events, ignored_events, filter_non_implemented_events
    ):
        if only_events is not None:
            events = set(only_events)
        else:
<<<<<<< HEAD
            events = set(
                (
                    QueryEvent,
                    RotateEvent,
                    StopEvent,
                    FormatDescriptionEvent,
                    XAPrepareEvent,
                    XidEvent,
                    GtidEvent,
                    BeginLoadQueryEvent,
                    ExecuteLoadQueryEvent,
                    UpdateRowsEvent,
                    WriteRowsEvent,
                    DeleteRowsEvent,
                    TableMapEvent,
                    HeartbeatLogEvent,
                    NotImplementedEvent,
                    MariadbGtidEvent,
                    RowsQueryLogEvent,
                    MariadbAnnotateRowsEvent,
                    RandEvent,
                    MariadbStartEncryptionEvent,
                )
            )
=======
            events = set((
                QueryEvent,
                RotateEvent,
                StopEvent,
                FormatDescriptionEvent,
                XAPrepareEvent,
                XidEvent,
                GtidEvent,
                BeginLoadQueryEvent,
                ExecuteLoadQueryEvent,
                UpdateRowsEvent,
                WriteRowsEvent,
                DeleteRowsEvent,
                TableMapEvent,
                HeartbeatLogEvent,
                NotImplementedEvent,
                MariadbGtidEvent,
                RowsQueryLogEvent,
                MariadbAnnotateRowsEvent,
                RandEvent,
                MariadbStartEncryptionEvent,
                MariadbGtidListEvent,
                MariadbBinLogCheckPointEvent
            ))
>>>>>>> a19a5a5b
        if ignored_events is not None:
            for e in ignored_events:
                events.remove(e)
        if filter_non_implemented_events:
            try:
                events.remove(NotImplementedEvent)
            except KeyError:
                pass
        return frozenset(events)

    def __get_table_information(self, schema, table):
        for i in range(1, 3):
            try:
                if not self.__connected_ctl:
                    self.__connect_to_ctl()

                cur = self._ctl_connection.cursor()
                cur.execute(
                    """
                    SELECT
                        COLUMN_NAME, COLLATION_NAME, CHARACTER_SET_NAME,
                        COLUMN_COMMENT, COLUMN_TYPE, COLUMN_KEY, ORDINAL_POSITION,
                        DATA_TYPE, CHARACTER_OCTET_LENGTH
                    FROM
                        information_schema.columns
                    WHERE
                        table_schema = %s AND table_name = %s
<<<<<<< HEAD
                    ORDER BY ORDINAL_POSITION
                    """,
                    (schema, table),
                )
                result = cur.fetchall()
=======
                    """, (schema, table))
                result = sorted(cur.fetchall(), key=lambda x: x['ORDINAL_POSITION'])
>>>>>>> a19a5a5b
                cur.close()

                return result
            except pymysql.OperationalError as error:
                code, message = error.args
                if code in MYSQL_EXPECTED_ERROR_CODES:
                    self.__connected_ctl = False
                    continue
                else:
                    raise error

    def __iter__(self):
        return iter(self.fetchone, None)<|MERGE_RESOLUTION|>--- conflicted
+++ resolved
@@ -9,32 +9,12 @@
 
 from .constants.BINLOG import TABLE_MAP_EVENT, ROTATE_EVENT, FORMAT_DESCRIPTION_EVENT
 from .event import (
-<<<<<<< HEAD
-    QueryEvent,
-    RotateEvent,
-    FormatDescriptionEvent,
-    XidEvent,
-    GtidEvent,
-    StopEvent,
-    XAPrepareEvent,
-    BeginLoadQueryEvent,
-    ExecuteLoadQueryEvent,
-    HeartbeatLogEvent,
-    NotImplementedEvent,
-    MariadbGtidEvent,
-    MariadbAnnotateRowsEvent,
-    RandEvent,
-    MariadbStartEncryptionEvent,
-    RowsQueryLogEvent,
-)
-=======
     QueryEvent, RotateEvent, FormatDescriptionEvent,
     XidEvent, GtidEvent, StopEvent, XAPrepareEvent,
     BeginLoadQueryEvent, ExecuteLoadQueryEvent,
     HeartbeatLogEvent, NotImplementedEvent, MariadbGtidEvent,
     MariadbAnnotateRowsEvent, RandEvent, MariadbStartEncryptionEvent, RowsQueryLogEvent,
     MariadbGtidListEvent, MariadbBinLogCheckPointEvent)
->>>>>>> a19a5a5b
 from .exceptions import BinLogNotEnabled
 from .gtid import GtidSet
 from .packet import BinLogPacketWrapper
@@ -669,32 +649,6 @@
         if only_events is not None:
             events = set(only_events)
         else:
-<<<<<<< HEAD
-            events = set(
-                (
-                    QueryEvent,
-                    RotateEvent,
-                    StopEvent,
-                    FormatDescriptionEvent,
-                    XAPrepareEvent,
-                    XidEvent,
-                    GtidEvent,
-                    BeginLoadQueryEvent,
-                    ExecuteLoadQueryEvent,
-                    UpdateRowsEvent,
-                    WriteRowsEvent,
-                    DeleteRowsEvent,
-                    TableMapEvent,
-                    HeartbeatLogEvent,
-                    NotImplementedEvent,
-                    MariadbGtidEvent,
-                    RowsQueryLogEvent,
-                    MariadbAnnotateRowsEvent,
-                    RandEvent,
-                    MariadbStartEncryptionEvent,
-                )
-            )
-=======
             events = set((
                 QueryEvent,
                 RotateEvent,
@@ -719,7 +673,6 @@
                 MariadbGtidListEvent,
                 MariadbBinLogCheckPointEvent
             ))
->>>>>>> a19a5a5b
         if ignored_events is not None:
             for e in ignored_events:
                 events.remove(e)
@@ -747,16 +700,8 @@
                         information_schema.columns
                     WHERE
                         table_schema = %s AND table_name = %s
-<<<<<<< HEAD
-                    ORDER BY ORDINAL_POSITION
-                    """,
-                    (schema, table),
-                )
-                result = cur.fetchall()
-=======
                     """, (schema, table))
                 result = sorted(cur.fetchall(), key=lambda x: x['ORDINAL_POSITION'])
->>>>>>> a19a5a5b
                 cur.close()
 
                 return result
