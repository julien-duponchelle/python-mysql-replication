--- conflicted
+++ resolved
@@ -207,14 +207,6 @@
         elif column.type == FIELD_TYPE.YEAR:
             return self.packet.read_uint8() + 1900
         elif column.type == FIELD_TYPE.ENUM:
-<<<<<<< HEAD
-            self.packet.read_uint_by_size(column.size)
-            # unsupported
-            return None
-        elif column.type == FIELD_TYPE.SET:
-            self.packet.read_uint_by_size(column.size)
-            # unsupported
-=======
             if column.enum_values:
                 return column.enum_values[self.packet.read_uint_by_size(column.size)]
             self.packet.read_uint_by_size(column.size)
@@ -227,7 +219,6 @@
                     for idx, val in enumerate(column.set_values)
                     if bit_mask & (1 << idx)
                 } or None
->>>>>>> 0c0805b7
             return None
         elif column.type == FIELD_TYPE.BIT:
             return self.__read_bit(column)
