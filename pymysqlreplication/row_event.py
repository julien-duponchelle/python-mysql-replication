# -*- coding: utf-8 -*-

import struct
import decimal
import datetime

from pymysql.util import byte2int
from pymysql.charset import charset_to_encoding

from .event import BinLogEvent
from .exceptions import TableMetadataUnavailableError
from .constants import FIELD_TYPE
from .constants import BINLOG
from .column import Column
from .table import Table
from .bitmap import BitCount, BitGet

class RowsEvent(BinLogEvent):
    def __init__(self, from_packet, event_size, table_map, ctl_connection, **kwargs):
        super(RowsEvent, self).__init__(from_packet, event_size, table_map,
                                        ctl_connection, **kwargs)
        self.__rows = None
        self.__only_tables = kwargs["only_tables"]
        self.__only_schemas = kwargs["only_schemas"]

        #Header
        self.table_id = self._read_table_id()

        # Additional information
        try:
            self.primary_key = table_map[self.table_id].data["primary_key"]
            self.schema = self.table_map[self.table_id].schema
            self.table = self.table_map[self.table_id].table
        except KeyError: #If we have filter the corresponding TableMap Event
            self._processed = False
            return

        if self.__only_tables is not None and self.table not in self.__only_tables:
            self._processed = False
            return
        if self.__only_schemas is not None and self.schema not in self.__only_schemas:
            self._processed = False
            return


        #Event V2
        if self.event_type == BINLOG.WRITE_ROWS_EVENT_V2 or \
                self.event_type == BINLOG.DELETE_ROWS_EVENT_V2 or \
                self.event_type == BINLOG.UPDATE_ROWS_EVENT_V2:
                self.flags, self.extra_data_length = struct.unpack('<HH', self.packet.read(4))
                self.extra_data = self.packet.read(self.extra_data_length / 8)
        else:
            self.flags = struct.unpack('<H', self.packet.read(2))[0]

        #Body
        self.number_of_columns = self.packet.read_length_coded_binary()
        self.columns = self.table_map[self.table_id].columns

        if len(self.columns) == 0:  # could not read the table metadata, probably already dropped
            self.complete = False
            if self._fail_on_table_metadata_unavailable:
                raise TableMetadataUnavailableError(self.table)

    def __is_null(self, null_bitmap, position):
        bit = null_bitmap[int(position / 8)]
        if type(bit) is str:
            bit = ord(bit)
        return bit & (1 << (position % 8))

    def _read_column_data(self,  cols_bitmap):
        """Use for WRITE, UPDATE and DELETE events.
        Return an array of column data
        """
        values = {}

        # null bitmap length = (bits set in 'columns-present-bitmap'+7)/8
        # See http://dev.mysql.com/doc/internals/en/rows-event.html
        null_bitmap = self.packet.read((BitCount(cols_bitmap) + 7) / 8)

        nullBitmapIndex = 0
        nb_columns = len(self.columns)
        for i in range(0, nb_columns):
            column = self.columns[i]
            name = self.table_map[self.table_id].columns[i].name
            unsigned = self.table_map[self.table_id].columns[i].unsigned

            if BitGet(cols_bitmap, i) == 0:
                values[name] = None
                continue

            if self.__is_null(null_bitmap, nullBitmapIndex):
                values[name] = None
            elif column.type == FIELD_TYPE.TINY:
                if unsigned:
                    values[name] = struct.unpack("<B", self.packet.read(1))[0]
                else:
                    values[name] = struct.unpack("<b", self.packet.read(1))[0]
            elif column.type == FIELD_TYPE.SHORT:
                if unsigned:
                    values[name] = struct.unpack("<H", self.packet.read(2))[0]
                else:
                    values[name] = struct.unpack("<h", self.packet.read(2))[0]
            elif column.type == FIELD_TYPE.LONG:
                if unsigned:
                    values[name] = struct.unpack("<I", self.packet.read(4))[0]
                else:
                    values[name] = struct.unpack("<i", self.packet.read(4))[0]
            elif column.type == FIELD_TYPE.INT24:
                if unsigned:
                    values[name] = self.packet.read_uint24()
                else:
                    values[name] = self.packet.read_int24()
            elif column.type == FIELD_TYPE.FLOAT:
                values[name] = struct.unpack("<f", self.packet.read(4))[0]
            elif column.type == FIELD_TYPE.DOUBLE:
                values[name] = struct.unpack("<d", self.packet.read(8))[0]
            elif column.type == FIELD_TYPE.VARCHAR or \
                    column.type == FIELD_TYPE.STRING:
                if column.max_length > 255:
                    values[name] = self.__read_string(2, column)
                else:
                    values[name] = self.__read_string(1, column)
            elif column.type == FIELD_TYPE.NEWDECIMAL:
                values[name] = self.__read_new_decimal(column)
            elif column.type == FIELD_TYPE.BLOB:
                values[name] = self.__read_string(column.length_size, column)
            elif column.type == FIELD_TYPE.DATETIME:
                values[name] = self.__read_datetime()
            elif column.type == FIELD_TYPE.TIME:
                values[name] = self.__read_time()
            elif column.type == FIELD_TYPE.DATE:
                values[name] = self.__read_date()
            elif column.type == FIELD_TYPE.TIMESTAMP:
                values[name] = datetime.datetime.fromtimestamp(
                    self.packet.read_uint32())

            # For new date format:
            elif column.type == FIELD_TYPE.DATETIME2:
                values[name] = self.__read_datetime2(column)
            elif column.type == FIELD_TYPE.TIME2:
                values[name] = self.__read_time2(column)
            elif column.type == FIELD_TYPE.TIMESTAMP2:
                values[name] = self.__add_fsp_to_time(
                    datetime.datetime.fromtimestamp(
                        self.packet.read_int_be_by_size(4)), column)
            elif column.type == FIELD_TYPE.LONGLONG:
                if unsigned:
                    values[name] = self.packet.read_uint64()
                else:
                    values[name] = self.packet.read_int64()
            elif column.type == FIELD_TYPE.YEAR:
                values[name] = self.packet.read_uint8() + 1900
            elif column.type == FIELD_TYPE.ENUM:
                values[name] = column.enum_values[
                    self.packet.read_uint_by_size(column.size) - 1]
            elif column.type == FIELD_TYPE.SET:
                # We read set columns as a bitmap telling us which options
                # are enabled
                bit_mask = self.packet.read_uint_by_size(column.size)
                values[name] = set(
                    val for idx, val in enumerate(column.set_values)
                    if bit_mask & 2 ** idx
                ) or None

            elif column.type == FIELD_TYPE.BIT:
                values[name] = self.__read_bit(column)
            elif column.type == FIELD_TYPE.GEOMETRY:
                values[name] = self.packet.read_length_coded_pascal_string(
                    column.length_size)
            else:
                raise NotImplementedError("Unknown MySQL column type: %d" %
                                          (column.type))

            nullBitmapIndex += 1

        return values

    def __add_fsp_to_time(self, time, column):
        """Read and add the fractional part of time
        For more details about new date format:
        http://dev.mysql.com/doc/internals/en/date-and-time-data-type-representation.html
        """
        microsecond = self.__read_fsp(column)
        if microsecond > 0:
            time = time.replace(microsecond=microsecond)
        return time

    def __read_fsp(self, column):
        read = 0
        if column.fsp == 1 or column.fsp == 2:
            read = 1
        elif column.fsp == 3 or column.fsp == 4:
            read = 2
        elif column.fsp == 5 or column.fsp == 6:
            read = 3
        if read > 0:
            microsecond = self.packet.read_int_be_by_size(read)
            if column.fsp % 2:
                return int(microsecond / 10)
            else:
                return microsecond

        return 0

    def __read_string(self, size, column):
        string = self.packet.read_length_coded_pascal_string(size)
        if column.character_set_name is not None:
<<<<<<< HEAD
            character_set_name = "utf8" if column.character_set_name == "utf8mb4" \
                else column.character_set_name
            string = string.decode(character_set_name)
=======
            string = string.decode(charset_to_encoding(column.character_set_name))
>>>>>>> 1b0fc421
        return string

    def __read_bit(self, column):
        """Read MySQL BIT type"""
        resp = ""
        for byte in range(0, column.bytes):
            current_byte = ""
            data = self.packet.read_uint8()
            if byte == 0:
                if column.bytes == 1:
                    end = column.bits
                else:
                    end = column.bits % 8
                    if end == 0:
                        end = 8
            else:
                end = 8
            for bit in range(0, end):
                if data & (1 << bit):
                    current_byte += "1"
                else:
                    current_byte += "0"
            resp += current_byte[::-1]
        return resp

    def __read_time(self):
        time = self.packet.read_uint24()
        date = datetime.timedelta(
            hours=int(time / 10000),
            minutes=int((time % 10000) / 100),
            seconds=int(time % 100))
        return date

    def __read_time2(self, column):
        """TIME encoding for nonfractional part:

         1 bit sign    (1= non-negative, 0= negative)
         1 bit unused  (reserved for future extensions)
        10 bits hour   (0-838)
         6 bits minute (0-59)
         6 bits second (0-59)
        ---------------------
        24 bits = 3 bytes
        """
        data = self.packet.read_int_be_by_size(3)

        sign = 1 if self.__read_binary_slice(data, 0, 1, 24) else -1
        if sign == -1:
            # negative integers are stored as 2's compliment 
            # hence take 2's compliment again to get the right value.
            data = ~data + 1

        t = datetime.timedelta(
            hours=sign*self.__read_binary_slice(data, 2, 10, 24),
            minutes=self.__read_binary_slice(data, 12, 6, 24),
            seconds=self.__read_binary_slice(data, 18, 6, 24),
            microseconds=self.__read_fsp(column)
        )
        return t

    def __read_date(self):
        time = self.packet.read_uint24()
        if time == 0:  # nasty mysql 0000-00-00 dates
            return None

        year = (time & ((1 << 15) - 1) << 9) >> 9
        month = (time & ((1 << 4) - 1) << 5) >> 5
        day = (time & ((1 << 5) - 1))
        if year == 0 or month == 0 or day == 0:
            return None

        date = datetime.date(
            year=year,
            month=month,
            day=day
        )
        return date

    def __read_datetime(self):
        value = self.packet.read_uint64()
        if value == 0:  # nasty mysql 0000-00-00 dates
            return None

        date = value / 1000000
        time = int(value % 1000000)

        year = int(date / 10000)
        month = int((date % 10000) / 100)
        day = int(date % 100)
        if year == 0 or month == 0 or day == 0:
            return None

        date = datetime.datetime(
            year=year,
            month=month,
            day=day,
            hour=int(time / 10000),
            minute=int((time % 10000) / 100),
            second=int(time % 100))
        return date

    def __read_datetime2(self, column):
        """DATETIME

        1 bit  sign           (1= non-negative, 0= negative)
        17 bits year*13+month  (year 0-9999, month 0-12)
         5 bits day            (0-31)
         5 bits hour           (0-23)
         6 bits minute         (0-59)
         6 bits second         (0-59)
        ---------------------------
        40 bits = 5 bytes
        """
        data = self.packet.read_int_be_by_size(5)
        year_month = self.__read_binary_slice(data, 1, 17, 40)
        try:
            t = datetime.datetime(
                year=int(year_month / 13),
                month=year_month % 13,
                day=self.__read_binary_slice(data, 18, 5, 40),
                hour=self.__read_binary_slice(data, 23, 5, 40),
                minute=self.__read_binary_slice(data, 28, 6, 40),
                second=self.__read_binary_slice(data, 34, 6, 40))
        except ValueError:
            return None
        return self.__add_fsp_to_time(t, column)

    def __read_new_decimal(self, column):
        """Read MySQL's new decimal format introduced in MySQL 5"""

        # This project was a great source of inspiration for
        # understanding this storage format.
        # https://github.com/jeremycole/mysql_binlog

        digits_per_integer = 9
        compressed_bytes = [0, 1, 1, 2, 2, 3, 3, 4, 4, 4]
        integral = (column.precision - column.decimals)
        uncomp_integral = int(integral / digits_per_integer)
        uncomp_fractional = int(column.decimals / digits_per_integer)
        comp_integral = integral - (uncomp_integral * digits_per_integer)
        comp_fractional = column.decimals - (uncomp_fractional
                                             * digits_per_integer)

        # Support negative
        # The sign is encoded in the high bit of the the byte
        # But this bit can also be used in the value
        value = self.packet.read_uint8()
        if value & 0x80 != 0:
            res = ""
            mask = 0
        else:
            mask = -1
            res = "-"
        self.packet.unread(struct.pack('<B', value ^ 0x80))

        size = compressed_bytes[comp_integral]
        if size > 0:
            value = self.packet.read_int_be_by_size(size) ^ mask
            res += str(value)

        for i in range(0, uncomp_integral):
            value = struct.unpack('>i', self.packet.read(4))[0] ^ mask
            res += '%09d' % value

        res += "."

        for i in range(0, uncomp_fractional):
            value = struct.unpack('>i', self.packet.read(4))[0] ^ mask
            res += '%09d' % value

        size = compressed_bytes[comp_fractional]
        if size > 0:
            value = self.packet.read_int_be_by_size(size) ^ mask
            res += '%0*d' % (comp_fractional, value)

        return decimal.Decimal(res)

    def __read_binary_slice(self, binary, start, size, data_length):
        """
        Read a part of binary data and extract a number
        binary: the data
        start: From which bit (1 to X)
        size: How many bits should be read
        data_length: data size
        """
        binary = binary >> data_length - (start + size)
        mask = ((1 << size) - 1)
        return binary & mask

    def _dump(self):
        super(RowsEvent, self)._dump()
        print("Table: %s.%s" % (self.schema, self.table))
        print("Affected columns: %d" % self.number_of_columns)
        print("Changed rows: %d" % (len(self.rows)))

    def _fetch_rows(self):
        self.__rows = []

        if not self.complete:
            return

        while self.packet.read_bytes + 1 < self.event_size:
            self.__rows.append(self._fetch_one_row())

    @property
    def rows(self):
        if self.__rows is None:
            self._fetch_rows()
        return self.__rows


class DeleteRowsEvent(RowsEvent):
    """This event is trigger when a row in the database is removed

    For each row you have a hash with a single key: values which contain the data of the removed line.
    """

    def __init__(self, from_packet, event_size, table_map, ctl_connection, **kwargs):
        super(DeleteRowsEvent, self).__init__(from_packet, event_size,
                                              table_map, ctl_connection, **kwargs)
        if self._processed:
            self.columns_present_bitmap = self.packet.read(
                (self.number_of_columns + 7) / 8)

    def _fetch_one_row(self):
        row = {}

        row["values"] = self._read_column_data(self.columns_present_bitmap)
        return row

    def _dump(self):
        super(DeleteRowsEvent, self)._dump()
        print("Values:")
        for row in self.rows:
            print("--")
            for key in row["values"]:
                print("*", key, ":", row["values"][key])


class WriteRowsEvent(RowsEvent):
    """This event is triggered when a row in database is added

    For each row you have a hash with a single key: values which contain the data of the new line.
    """

    def __init__(self, from_packet, event_size, table_map, ctl_connection, **kwargs):
        super(WriteRowsEvent, self).__init__(from_packet, event_size,
                                             table_map, ctl_connection, **kwargs)
        if self._processed:
            self.columns_present_bitmap = self.packet.read(
                (self.number_of_columns + 7) / 8)

    def _fetch_one_row(self):
        row = {}

        row["values"] = self._read_column_data(self.columns_present_bitmap)
        return row

    def _dump(self):
        super(WriteRowsEvent, self)._dump()
        print("Values:")
        for row in self.rows:
            print("--")
            for key in row["values"]:
                print("*", key, ":", row["values"][key])


class UpdateRowsEvent(RowsEvent):
    """This event is triggered when a row in the database is changed

    For each row you got a hash with two keys:
        * before_values
        * after_values

    Depending of your MySQL configuration the hash can contains the full row or only the changes:
    http://dev.mysql.com/doc/refman/5.6/en/replication-options-binary-log.html#sysvar_binlog_row_image
    """

    def __init__(self, from_packet, event_size, table_map, ctl_connection, **kwargs):
        super(UpdateRowsEvent, self).__init__(from_packet, event_size,
                                              table_map, ctl_connection, **kwargs)
        if self._processed:
            #Body
            self.columns_present_bitmap = self.packet.read(
                (self.number_of_columns + 7) / 8)
            self.columns_present_bitmap2 = self.packet.read(
                (self.number_of_columns + 7) / 8)

    def _fetch_one_row(self):
        row = {}

        row["before_values"] = self._read_column_data(self.columns_present_bitmap)

        row["after_values"] = self._read_column_data(self.columns_present_bitmap2)
        return row

    def _dump(self):
        super(UpdateRowsEvent, self)._dump()
        print("Affected columns: %d" % self.number_of_columns)
        print("Values:")
        for row in self.rows:
            print("--")
            for key in row["before_values"]:
                print("*%s:%s=>%s" % (key,
                                      row["before_values"][key],
                                      row["after_values"][key]))


class TableMapEvent(BinLogEvent):
    """This evenement describe the structure of a table.
    It's send before a change append on a table.
    A end user of the lib should have no usage of this
    """

    def __init__(self, from_packet, event_size, table_map, ctl_connection, **kwargs):
        super(TableMapEvent, self).__init__(from_packet, event_size,
                                            table_map, ctl_connection, **kwargs)
        self.__only_tables = kwargs["only_tables"]
        self.__only_schemas = kwargs["only_schemas"]
        self.__freeze_schema = kwargs["freeze_schema"]

        # Post-Header
        self.table_id = self._read_table_id()

        if self.table_id in table_map and self.__freeze_schema:
            self._processed = False
            return

        self.flags = struct.unpack('<H', self.packet.read(2))[0]

        # Payload
        self.schema_length = byte2int(self.packet.read(1))
        self.schema = self.packet.read(self.schema_length).decode()
        self.packet.advance(1)
        self.table_length = byte2int(self.packet.read(1))
        self.table = self.packet.read(self.table_length).decode()

        if self.__only_tables is not None and self.table not in self.__only_tables:
            self._processed = False
            return
        if self.__only_schemas is not None and self.schema not in self.__only_schemas:
            self._processed = False
            return

        self.packet.advance(1)
        self.column_count = self.packet.read_length_coded_binary()

        self.columns = []

        if self.table_id in table_map:
            self.column_schemas = table_map[self.table_id].column_schemas
        else:
            self.column_schemas = self._ctl_connection._get_table_information(self.schema, self.table)

        if len(self.column_schemas) != 0:
            # Read columns meta data
            column_types = list(self.packet.read(self.column_count))
            self.packet.read_length_coded_binary()
            for i in range(0, len(column_types)):
                column_type = column_types[i]
                try:
                    column_schema = self.column_schemas[i]
                except IndexError:
                    # this a dirty hack to prevent row events containing columns which have been dropped prior
                    # to pymysqlreplication start, but replayed from binlog from blowing up the service.
                    # TODO: this does not address the issue if the column other than the last one is dropped
                    column_schema = {
                        'COLUMN_NAME': '__dropped_col_{i}__'.format(i=i),
                        'COLLATION_NAME': None,
                        'CHARACTER_SET_NAME': None,
                        'COLUMN_COMMENT': None,
                        'COLUMN_TYPE': 'BLOB',  # we don't know what it is, so let's not do anything with it.
                        'COLUMN_KEY': '',
                    }
                col = Column(byte2int(column_type), column_schema, from_packet)
                self.columns.append(col)

        self.table_obj = Table(self.column_schemas, self.table_id, self.schema,
                               self.table, self.columns)

        # TODO: get this information instead of trashing data
        # n              NULL-bitmask, length: (column-length * 8) / 7

    def get_table(self):
        return self.table_obj

    def _dump(self):
        super(TableMapEvent, self)._dump()
        print("Table id: %d" % (self.table_id))
        print("Schema: %s" % (self.schema))
        print("Table: %s" % (self.table))
        print("Columns: %s" % (self.column_count))<|MERGE_RESOLUTION|>--- conflicted
+++ resolved
@@ -205,13 +205,7 @@
     def __read_string(self, size, column):
         string = self.packet.read_length_coded_pascal_string(size)
         if column.character_set_name is not None:
-<<<<<<< HEAD
-            character_set_name = "utf8" if column.character_set_name == "utf8mb4" \
-                else column.character_set_name
-            string = string.decode(character_set_name)
-=======
             string = string.decode(charset_to_encoding(column.character_set_name))
->>>>>>> 1b0fc421
         return string
 
     def __read_bit(self, column):
@@ -260,7 +254,7 @@
 
         sign = 1 if self.__read_binary_slice(data, 0, 1, 24) else -1
         if sign == -1:
-            # negative integers are stored as 2's compliment 
+            # negative integers are stored as 2's compliment
             # hence take 2's compliment again to get the right value.
             data = ~data + 1
 
