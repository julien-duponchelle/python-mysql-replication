--- conflicted
+++ resolved
@@ -130,16 +130,10 @@
 
         return values
 
-<<<<<<< HEAD
-    def __read_values_name(self, column, null_bitmap, null_bitmap_index, cols_bitmap, unsigned, zerofill,
-                           fixed_binary_length, i):
-        name = self.table_map[self.table_id].columns[i].name
-
-=======
     def __read_values_name(
         self, column, null_bitmap, null_bitmap_index, cols_bitmap, unsigned, i
     ):
->>>>>>> a3015964
+        name = self.table_map[self.table_id].columns[i].name
         if BitGet(cols_bitmap, i) == 0:
             # This block is only executed when binlog_row_image = MINIMAL.
             # When binlog_row_image = FULL, this block does not execute.
@@ -233,25 +227,18 @@
             return None
         elif column.type == FIELD_TYPE.SET:
             bit_mask = self.packet.read_uint_by_size(column.size)
-<<<<<<< HEAD
-            ret = set(
-                val for idx, val in enumerate(column.set_values)
-                if bit_mask & 2 ** idx
-            )
-            if not ret:
-                self.__none_sources[column.name] = "empty set"
-                return None
-            return ret
-
-=======
             if column.set_values:
-                return {
+                ret = {
                     val
                     for idx, val in enumerate(column.set_values)
                     if bit_mask & (1 << idx)
-                } or None
+                }
+                if not ret:
+                    self.__none_sources[column.name] = "empty set"
+                    return None
+                return ret
+            self.__none_sources[column.name] = "empty set"
             return None
->>>>>>> a3015964
         elif column.type == FIELD_TYPE.BIT:
             return self.__read_bit(column)
         elif column.type == FIELD_TYPE.GEOMETRY:
@@ -638,7 +625,6 @@
         for row in self.rows:
             print("--")
             for key in row["before_values"]:
-<<<<<<< HEAD
                 if key in row["before_none_source"]:
                     before_value_info = "%s(%s)" % (row["before_values"][key],
                                                     row["before_none_source"][key])
@@ -650,11 +636,8 @@
                                                     row["after_none_source"][key])
                 else:
                     after_value_info = row["after_values"][key]
-=======
-                print(
-                    "*%s:%s=>%s"
-                    % (key, row["before_values"][key], row["after_values"][key])
-                )
+
+                print(f"*{key}:{before_value_info}=>{after_value_info}")
 
 
 class OptionalMetaData:
@@ -691,9 +674,7 @@
         print("visibility_list: %s" % self.visibility_list)
         print("charset_collation_list: %s" % self.charset_collation_list)
         print("enum_and_set_collation_list: %s" % self.enum_and_set_collation_list)
->>>>>>> a3015964
-
-                print(f"*{key}:{before_value_info}=>{after_value_info}")
+
 
 class TableMapEvent(BinLogEvent):
     """This event describes the structure of a table.
