--- conflicted
+++ resolved
@@ -3,11 +3,9 @@
 import binascii
 import struct
 import datetime
-<<<<<<< HEAD
 import decimal
-=======
 import zlib
->>>>>>> a2896ac0
+
 from pymysqlreplication.constants.STATUS_VAR_KEY import *
 from pymysqlreplication.exceptions import StatusVariableMismatch
 from typing import Union, Optional
@@ -77,7 +75,7 @@
     """
     GTID change in binlog event
 
-    For more information: `[GTID] <https://mariadb.com/kb/en/gtid/>`_ `[see also] <https://dev.mysql.com/doc/dev/mysql-server/latest/classbinary__log_1_1Gtid__event.html>`_ 
+    For more information: `[GTID] <https://mariadb.com/kb/en/gtid/>`_ `[see also] <https://dev.mysql.com/doc/dev/mysql-server/latest/classbinary__log_1_1Gtid__event.html>`_
 
     :ivar commit_flag: 1byte - 00000001 = Transaction may have changes logged with SBR.
             In 5.6, 5.7.0-5.7.18, and 8.0.0-8.0.1, this flag is always set. Starting in 5.7.19 and 8.0.2, this flag is cleared if the transaction only contains row events. It is set if any part of the transaction is written in statement format.
@@ -172,8 +170,8 @@
 
 class MariadbAnnotateRowsEvent(BinLogEvent):
     """
-    Annotate rows event 
-    If you want to check this binlog, change the value of the flag(line 382 of the 'binlogstream.py') option to 2 
+    Annotate rows event
+    If you want to check this binlog, change the value of the flag(line 382 of the 'binlogstream.py') option to 2
     https://mariadb.com/kb/en/annotate_rows_event/
 
     :ivar sql_statement: str - The SQL statement
@@ -249,7 +247,7 @@
     Like Xid_event, it contains XID of the **prepared** transaction.
 
     For more information: `[see details] <https://dev.mysql.com/doc/refman/8.0/en/xa-statements.html>`_.
-    
+
     :ivar one_phase: current XA transaction commit method
     :ivar xid_format_id: a number that identifies the format used by the gtrid and bqual values
     :ivar xid: serialized XID representation of XA transaction (xid_gtrid + xid_bqual)
@@ -280,14 +278,14 @@
 class FormatDescriptionEvent(BinLogEvent):
     """
     Represents a Format Description Event in the MySQL binary log.
-    
+
     This event is written at the start of a binary log file for binlog version 4.
     It provides the necessary information to decode subsequent events in the file.
 
     :ivar binlog_version: int - Version of the binary log format.
     :ivar mysql_version_str: str - Server's MySQL version in string format.
     """
-    
+
     def __init__(self, from_packet, event_size, table_map, ctl_connection, **kwargs):
         super().__init__(from_packet, event_size, table_map,
                                           ctl_connection, **kwargs)
@@ -309,7 +307,7 @@
     """
     A COMMIT event generated when COMMIT of a transaction that modifies one or more tables of an XA-capable storage engine occurs.
 
-    For more information: `[see details] <https://mariadb.com/kb/en/xid_event/>`_. 
+    For more information: `[see details] <https://mariadb.com/kb/en/xid_event/>`_.
 
     :ivar xid: uint - Transaction ID for 2 Phase Commit.
     """
@@ -332,18 +330,18 @@
 
     `[see MASTER_HEARTBEAT_PERIOD] <https://dev.mysql.com/doc/refman/8.0/en/change-master-to.html>`_.
 
-    A Mysql server also does it for each skipped events in the log. 
-    This is because to make the slave bump its position so that 
+    A Mysql server also does it for each skipped events in the log.
+    This is because to make the slave bump its position so that
     if a disconnection occurs, the slave will only reconnects from the lasted skipped position. (Baloo's idea)
 
     (see Binlog_sender::send_events in sql/rpl_binlog_sender.cc)
 
     Warning:
-    That makes 106 bytes of data for skipped event in the binlog. 
-    *this is also the case with GTID replication*.  
-    To mitigate such behavior, you are expected to keep the binlog small 
-    (see max_binlog_size, defaults to 1G).  
-    In any case, the timestamp is 0 (as in 1970-01-01T00:00:00).  
+    That makes 106 bytes of data for skipped event in the binlog.
+    *this is also the case with GTID replication*.
+    To mitigate such behavior, you are expected to keep the binlog small
+    (see max_binlog_size, defaults to 1G).
+    In any case, the timestamp is 0 (as in 1970-01-01T00:00:00).
 
     :ivar ident: Name of the current binlog
     """
@@ -431,7 +429,7 @@
         elif key == Q_TIME_ZONE_CODE:                 # 0x05
             time_zone_len = self.packet.read_uint8()
             if time_zone_len:
-                self.time_zone = self.packet.read(time_zone_len) 
+                self.time_zone = self.packet.read(time_zone_len)
         elif key == Q_CATALOG_NZ_CODE:                # 0x06
             catalog_len = self.packet.read_uint8()
             if catalog_len:
@@ -565,8 +563,8 @@
     """
     Stores the value of auto-increment variables.
     This event will be created just before a QueryEvent.
-    
-    :ivar type: int - 1 byte identifying the type of variable stored. 
+
+    :ivar type: int - 1 byte identifying the type of variable stored.
     Can be either LAST_INSERT_ID_EVENT (1) or INSERT_ID_EVENT (2).
     :ivar value: int - The value of the variable
     """
@@ -763,10 +761,10 @@
 
 class MariadbStartEncryptionEvent(BinLogEvent):
     """
-    Since MariaDB 10.1.7, 
-    the START_ENCRYPTION event is written to every binary log file 
-    if encrypt_binlog is set to ON. Prior to enabling this setting, 
-    additional configuration steps are required in MariaDB. 
+    Since MariaDB 10.1.7,
+    the START_ENCRYPTION event is written to every binary log file
+    if encrypt_binlog is set to ON. Prior to enabling this setting,
+    additional configuration steps are required in MariaDB.
     (Link: https://mariadb.com/kb/en/encrypting-binary-logs/)
 
     This event is written just once, after the Format Description event
