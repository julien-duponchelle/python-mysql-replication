version: '3.2'
services:
  percona-5.7:
    image: percona:5.7
    environment:
      MYSQL_ALLOW_EMPTY_PASSWORD: true
    ports:
      - 3306:3306
    command: mysqld --log-bin=mysql-bin.log --server-id 1 --binlog-format=row --gtid_mode=on --enforce-gtid-consistency=on --log_slave_updates

  percona-5.7-ctl:
    image: percona:5.7
    environment:
      MYSQL_ALLOW_EMPTY_PASSWORD: true
    ports:
      - 3307:3307
    command: mysqld --log-bin=mysql-bin.log --server-id 1 --binlog-format=row --gtid_mode=on --enforce-gtid-consistency=on --log_slave_updates -P 3307

<<<<<<< HEAD
  percona-8.0:
    image: percona:8.0
    environment:
      MYSQL_ALLOW_EMPTY_PASSWORD: true
    ports:
      - 3308:3308
    command: mysqld --log-bin=mysql-bin.log --server-id 1 --binlog-format=row --gtid_mode=on --enforce-gtid-consistency=on --log_slave_updates -P 3308
=======
  mariadb-10.6:
    image: mariadb:10.6
    environment:
      MARIADB_ALLOW_EMPTY_ROOT_PASSWORD: 1
    ports:
      - "3308:3306"
    command: |
      --server-id=1
      --default-authentication-plugin=mysql_native_password
      --log-bin=master-bin
      --binlog-format=row
      --log-slave-updates=on
    volumes:
      - type: bind
        source: ./.mariadb
        target: /opt/key_file
      - type: bind
        source: ./.mariadb/my.cnf
        target: /etc/mysql/my.cnf  
>>>>>>> 62a009cd
<|MERGE_RESOLUTION|>--- conflicted
+++ resolved
@@ -16,15 +16,6 @@
       - 3307:3307
     command: mysqld --log-bin=mysql-bin.log --server-id 1 --binlog-format=row --gtid_mode=on --enforce-gtid-consistency=on --log_slave_updates -P 3307
 
-<<<<<<< HEAD
-  percona-8.0:
-    image: percona:8.0
-    environment:
-      MYSQL_ALLOW_EMPTY_PASSWORD: true
-    ports:
-      - 3308:3308
-    command: mysqld --log-bin=mysql-bin.log --server-id 1 --binlog-format=row --gtid_mode=on --enforce-gtid-consistency=on --log_slave_updates -P 3308
-=======
   mariadb-10.6:
     image: mariadb:10.6
     environment:
@@ -44,4 +35,11 @@
       - type: bind
         source: ./.mariadb/my.cnf
         target: /etc/mysql/my.cnf  
->>>>>>> 62a009cd
+
+  percona-8.0:
+    image: percona:8.0
+    environment:
+      MYSQL_ALLOW_EMPTY_PASSWORD: true
+    ports:
+      - 3309:3309
+    command: mysqld --log-bin=mysql-bin.log --server-id 1 --binlog-format=row --gtid_mode=on --enforce-gtid-consistency=on --log_slave_updates -P 3309