version: '3.2'
services:
  percona-5.7:
    image: percona:5.7
    environment:
      MYSQL_ALLOW_EMPTY_PASSWORD: true
    ports:
      - 3306:3306
    command: mysqld --log-bin=mysql-bin.log --server-id 1 --binlog-format=row --gtid_mode=on --enforce-gtid-consistency=on --log_slave_updates

  percona-5.7-ctl:
    image: percona:5.7
    environment:
      MYSQL_ALLOW_EMPTY_PASSWORD: true
    ports:
      - 3307:3307
    command: mysqld --log-bin=mysql-bin.log --server-id 1 --binlog-format=row --gtid_mode=on --enforce-gtid-consistency=on --log_slave_updates -P 3307

  mariadb-10.6:
    image: mariadb:10.6
    environment:
      MARIADB_ALLOW_EMPTY_ROOT_PASSWORD: 1
    ports:
      - "3308:3306"
    command: |
      --server-id=1
      --default-authentication-plugin=mysql_native_password
      --log-bin=master-bin
      --binlog-format=row
      --log-slave-updates=on
<<<<<<< HEAD
    volumes:
      - type: bind
        source: ./.mariadb
        target: /opt/key_file
      - type: bind
        source: ./.mariadb/my.cnf
        target: /etc/mysql/my.cnf  
=======
      
>>>>>>> 986bf5cb
<|MERGE_RESOLUTION|>--- conflicted
+++ resolved
@@ -28,14 +28,10 @@
       --log-bin=master-bin
       --binlog-format=row
       --log-slave-updates=on
-<<<<<<< HEAD
     volumes:
       - type: bind
         source: ./.mariadb
         target: /opt/key_file
       - type: bind
         source: ./.mariadb/my.cnf
-        target: /etc/mysql/my.cnf  
-=======
-      
->>>>>>> 986bf5cb
+        target: /etc/mysql/my.cnf  